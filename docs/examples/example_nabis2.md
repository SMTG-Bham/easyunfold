# Cation-Disordered NaBiS<sub>2</sub> with atomic projections

:::{note}
The files needed for reproducing this example are provided in the 
[examples/NaBiS2](https://github.com/SMTG-UCL/easyunfold/tree/main/examples/NaBiS2) folder. 
Note that the `PROCAR.gz` file will need to be decompressed with `gzip -d PROCAR.gz` if recalculating 
and reproducing these example plots.
<<<<<<< HEAD
=======
:::

In this example, we unfold the bands from a 80-atom special-quasirandom (SQS) supercell of 
NaBiS<sub>2</sub>, where the Na and Bi cations are quasi-randomly distributed, in order to simulate 
randomised cation disorder in the material. 

:::{tip}
SQS supercells can be generated using tools like 
[icet](https://icet.materialsmodeling.org/moduleref_icet/tools.html#module-icet.tools.structure_generation)
or [ATAT](https://www.brown.edu/Departments/Engineering/Labs/avdw/atat/).
>>>>>>> 93e8a8e4
:::

These results were published in Y. T. Huang & S. R. Kavanagh et al. 2022 [^1], and an early version of 
`easyunfold` was used for the similar AgBiS$_2$ in Y. Wang & S. R. Kavanagh et al. 2022 [^2], 
with these plots demonstrating the key 
differences in electronic structure and thus photovoltaic performance between these two materials.

We have previously calculated the `easyunfold.json` file from the calculation using `easyunfold calculate WAVECAR`. 
Using the default plotting options with `easyunfold unfold plot`, we obtain the following unfolded band structure:

```{figure} ../../examples/NaBiS2/NaBiS2_unfold-plot.png
:alt: NaBiS2 unfolded band structure
:width: 400px
Unfolded band structure of $\ce{NaBiS2}$
```

This is nice, but we can make the plot a little clearer by adjusting some of the parameters like the intensity scaling
(via `--vscale`) and the colour map (via `--cmap`). Below we set `--vscale 0.4` to increase the colourmap intensity, 
and try `BuPu`, `viridis` and `bone_r` from left to right below: 

```bash
easyunfold unfold plot --vscale 0.4 --cmap "BuPu"
easyunfold unfold plot --vscale 0.4 --cmap "viridis"
easyunfold unfold plot --vscale 0.4 --cmap "bone_r"
```

BuPu             |  viridis        |  bone_r
:-------------------------:|:-------------------------:|:-------------------------:
![](../../examples/NaBiS2/NaBiS2_unfold-plot_BuPu.png)  |  ![](../../examples/NaBiS2/NaBiS2_unfold-plot_viridis.png) |  ![](../../examples/NaBiS2/NaBiS2_unfold-plot_bone_r.png)

We can also plot the unfolded band structure with atomic projections, which is useful for understanding the electronic 
structure of the material. In this case, we are curious as to which atoms are contributing to the band edges, and so 
the atomic projections will be useful. For this, we need the `PROCAR` output from VASP with the atomic and orbital 
projection information, and so `LORBIT` should be set to `11` or `12` in the `INCAR` for the original calculation.

When plotting the unfolded band, the `plot-projections` subcommand is used with the `--procar <PROCAR>` and 
`--atoms-idx <atoms-idx>` options:

```bash
easyunfold unfold plot-projections --atoms-idx="1-20|21-40|41-80" --procar PROCAR  --intensity=2  --combined
```

```{figure} ../../examples/NaBiS2/NaBiS2_unfold-plot_proj.png
:alt: NaBiS2 atom-projected unfolded band structure
:width: 400px

Unfolded band structure of NaBiS<sub>2</sub> with atomic contributions.
```

From this plot, we can see that Sulfur anions (in blue) dominate the valence band, while Bismuth cations (in green) 
dominate the conduction band, with minimal contributions from the Sodium cations as expected.

Note that the path of the `PROCAR` is passed along with the group of atoms.
In this example, the first 20 atoms are `Na`, the second 20 are `Bi` and the last 40 are `S`. Different groups are 
separated by `|`, and `-` can be used to define the range.
Note that we use "1-based indexing" for the atoms here, matching the VASP format (i.e. the index of the first atom is 1, 
not zero as in python).

:::{note}
The atomic projections are not stored in the `easyunfold.json` data file, so the `PROCAR` file should be 
kept for replotting in the future.
:::

While the main conclusions of S dominating the valence band and Bi dominating the conduction band are clear from the 
plot above, the high intensity of the S projections in the valence band makes the Bi contributions in the conduction 
band more faint and less apparent. 

So, we can create separated plots for each atom type to make their individual contributions more clear:

```bash
easyunfold unfold plot-projections --atoms-idx="1-20|21-40|41-80" --procar PROCAR  --cmap="bone_r" --vscale 0.4
```

```{figure} ../../examples/NaBiS2/NaBiS2_unfold-plot_proj_sep.png
:alt: NaBiS2 atom-projected separated unfolded band structure 
:width: 800px

Unfolded band structure of NaBiS<sub>2</sub> with atomic contributions plotted separately.
```


An alternative option here is also to just plot only the contributions of Na (`1-20`) and Bi (`21-40`) 
cations, with no S projections:
```bash
easyunfold unfold plot-projections --atoms-idx="1-20|21-40" --procar PROCAR  --intensity=2  --combined --colors="r,g"
```

```{figure} ../../examples/NaBiS2/NaBiS2_unfold-plot_proj_noS.png
:alt: NaBiS2 atom-projected unfolded band structure, no S 
:width: 400px

Unfolded band structure of NaBiS<sub>2</sub> with atomic contributions of only Na and Bi.
```

While this plot isn't the most aesthetic, it clearly shows that Bi (green) contributes to both the conduction band and 
(less so) valence band states, but Na (red) doesn't contribute significantly at near the band edges 
(it's a spectator ion!). 

[^1]: [Huang, YT., Kavanagh, S.R., Righetto, M. et al. Strong absorption and ultrafast localisation in NaBiS2 nanocrystals with slow charge-carrier recombination. Nat Commun 13, 4960 (2022)](https://www.nature.com/articles/s41467-022-32669-3) 
[^2]: [Wang, Y., Kavanagh, S.R., Burgués-Ceballos, I. et al. Cation disorder engineering yields AgBiS2 nanocrystals with enhanced optical absorption for efficient ultrathin solar cells. Nat. Photon. 16, 235–241 (2022).](https://www.nature.com/articles/s41566-021-00950-4)<|MERGE_RESOLUTION|>--- conflicted
+++ resolved
@@ -5,8 +5,6 @@
 [examples/NaBiS2](https://github.com/SMTG-UCL/easyunfold/tree/main/examples/NaBiS2) folder. 
 Note that the `PROCAR.gz` file will need to be decompressed with `gzip -d PROCAR.gz` if recalculating 
 and reproducing these example plots.
-<<<<<<< HEAD
-=======
 :::
 
 In this example, we unfold the bands from a 80-atom special-quasirandom (SQS) supercell of 
@@ -17,7 +15,6 @@
 SQS supercells can be generated using tools like 
 [icet](https://icet.materialsmodeling.org/moduleref_icet/tools.html#module-icet.tools.structure_generation)
 or [ATAT](https://www.brown.edu/Departments/Engineering/Labs/avdw/atat/).
->>>>>>> 93e8a8e4
 :::
 
 These results were published in Y. T. Huang & S. R. Kavanagh et al. 2022 [^1], and an early version of 
