# Disordered NaBiS<sub>2</sub> with atomic/orbital projections & DOS plotting

:::{note}
The files needed for reproducing this example are provided in the 
[examples/NaBiS2](https://github.com/SMTG-UCL/easyunfold/tree/main/examples/NaBiS2) folder. 
Note that the `PROCAR.gz` file will need to be decompressed with `gzip -d PROCAR.gz` if recalculating 
and reproducing these example plots.
:::

In this example, we unfold the bands from a 80-atom special-quasirandom (SQS) supercell of 
NaBiS<sub>2</sub>, where the Na and Bi cations are quasi-randomly distributed, in order to simulate 
randomised cation disorder in the material. 

:::{tip}
SQS supercells can be generated using tools like 
[icet](https://icet.materialsmodeling.org/moduleref_icet/tools.html#module-icet.tools.structure_generation)
or [ATAT](https://www.brown.edu/Departments/Engineering/Labs/avdw/atat/).
:::

These results were published in Y. T. Huang & S. R. Kavanagh et al. 2022 [^1], and an early version of `easyunfold` was 
used for the similar AgBiS$_2$ in Y. Wang & S. R. Kavanagh et al. 2022 [^2], with these plots demonstrating the key 
differences in electronic structure and thus photovoltaic performance between these two materials.

## Standard Unfolded Band Structure
We have previously calculated the `easyunfold.json` file from the calculation using `easyunfold calculate WAVECAR`. 
Using `easyunfold unfold plot --intensity 2`, we obtain the following unfolded band structure:

```{figure} ../../examples/NaBiS2/NaBiS2_unfold-plot.png
:alt: NaBiS2 unfolded band structure
:width: 400px
Unfolded band structure of $\ce{NaBiS2}$
```

<<<<<<< HEAD
This is nice, but we can make the plot a little clearer by adjusting some of the parameters like the intensity scaling
(via `--colour-norm`) and the colour map (via `--cmap`). Below we set `--colour-norm 0.4` to increase the colourmap intensity, 
and try `BuPu`, `viridis` and `bone_r` from left to right below: 

```bash
easyunfold unfold plot --colour-norm 0.4 --cmap "BuPu"
easyunfold unfold plot --colour-norm 0.4 --cmap "viridis"
easyunfold unfold plot --colour-norm 0.4 --cmap "bone_r"
=======
### Visualisation Customisation: Colour map and intensity scaling
The band structure above is nice, but we can make the plot a little clearer by adjusting some of the parameters like 
the intensity scaling (via `--intensity`) and the colour map (via `--cmap`). Below we set `--intensity 2.5` to 
increase the colourmap intensity, and try `BuPu`, `viridis` and `bone_r` from left to right below: 

```bash
easyunfold unfold plot --intensity 2.5 --cmap "BuPu"
easyunfold unfold plot --intensity 2.5 --cmap "viridis"
easyunfold unfold plot --intensity 2.5 --cmap "bone_r"
>>>>>>> fb794937
```

BuPu             |  viridis        |  bone_r
:-------------------------:|:-------------------------:|:-------------------------:
![](../../examples/NaBiS2/NaBiS2_unfold-plot_BuPu.png)  |  ![](../../examples/NaBiS2/NaBiS2_unfold-plot_viridis.png) |  ![](../../examples/NaBiS2/NaBiS2_unfold-plot_bone_r.png)

## Unfolded Band Structure with Density of States (DOS)
We can plot the electronic density of states (DOS) alongside the unfolded band structure using the `--dos` option to 
provide the `vasprun.xml(.gz)` file from our supercell calculation:

```bash
easyunfold unfold plot --intensity 2 --dos vasprun.xml.gz --zero-line --dos-label DOS --gaussian 0.1
```

Here we've used some other plot options to customise the DOS plot; see the help message with 
`easyunfold unfold plot -h` for more info on this. 

```{figure} ../../examples/NaBiS2/NaBiS2_unfold-plot_dos.png
:alt: NaBiS2 unfolded band structure with DOS
:width: 700px

Unfolded band structure of NaBiS<sub>2</sub> alongside the electronic density of states (DOS)
```

:::{note}
For unfolded band structures calculated with (semi-)local DFT (LDA/GGA), you should not use the `vasprun.xml(.gz)` 
from the band structure calculation (which uses a non-uniform _k_-point mesh, thus giving an unrepresentative DOS 
output), but rather the preceding self-consistent calculation (used to obtain the `CHGCAR` for the LDA/GGA DOS 
calculation), or a separate DOS calculation.
:::

:::{tip}
To use the DOS plotting functionality of `easyunfold`, the `sumo` package must be installed. This is currently an 
optional dependency for `easyunfold` (to avoid strict requirements and `pymatgen` dependencies), but can be installed 
with `pip install sumo`.
:::

## Atom-Projected Unfolded Band Structure
We can also plot the unfolded band structure with atomic projections, which is useful for understanding the electronic 
structure of the material. In this case, we are curious as to which atoms are contributing to the band edges, and so 
the atomic projections will be useful. For this, we need the `PROCAR` output from VASP with the atomic and orbital 
projection information, and so `LORBIT` should be set to `11`, `12`, `13` or `14` in the `INCAR` for the supercell 
calculation.

When plotting the unfolded band, the `plot-projections` subcommand is used with the `--procar <PROCAR>` and 
`--atoms` options:

```bash
<<<<<<< HEAD
easyunfold unfold plot-projections --atoms-idx="1-20|21-40|41-80" --colour_norm=0.5 --combined
=======
easyunfold unfold plot-projections --atoms="Na,Bi,S" --intensity 2 --combined
>>>>>>> fb794937
```

```{figure} ../../examples/NaBiS2/NaBiS2_unfold-plot_proj.png
:alt: NaBiS2 atom-projected unfolded band structure
:width: 700px

Unfolded band structure of NaBiS<sub>2</sub> with atomic contributions.
```

From this plot, we can see that sulfur anions dominate the valence band, while bismuth cations dominate the conduction 
band, with minimal contributions from the sodium cations as expected.

:::{note}
The atomic projections are not stored in the `easyunfold.json` data file, so the `PROCAR` file should be 
kept for replotting in the future.
:::

While the main conclusions of S dominating the valence band and Bi dominating the conduction band are clear from the 
plot above, the high intensity of the S projections in the valence band makes the Bi contributions in the conduction 
band more faint and less apparent. 

So, we can create separated plots for each atom type to make their individual contributions more clear, by omitting the 
`--combined` tag:

```bash
<<<<<<< HEAD
easyunfold unfold plot-projections --atoms-idx="Na,Bi,S" --cmap="bone_r" --colour-norm 0.4
=======
easyunfold unfold plot-projections --atoms="Na,Bi,S" --cmap="bone_r" --intensity 2
>>>>>>> fb794937
```

```{figure} ../../examples/NaBiS2/NaBiS2_unfold-plot_proj_sep.png
:alt: NaBiS2 atom-projected separated unfolded band structure 
:width: 800px

Unfolded band structure of NaBiS<sub>2</sub> with atomic contributions plotted separately.
```

An alternative option here is also to just plot only the contributions of `Na` and `Bi` cations, with no S projections:
```bash
<<<<<<< HEAD
easyunfold unfold plot-projections --atoms="Na,Bi" --colour_norm=0.5  --combined
=======
easyunfold unfold plot-projections --atoms="Na,Bi" --intensity 2 --combined
>>>>>>> fb794937
```

```{figure} ../../examples/NaBiS2/NaBiS2_unfold-plot_proj_noS.png
:alt: NaBiS2 atom-projected unfolded band structure, no S 
:width: 700px

Unfolded band structure of NaBiS<sub>2</sub> with atomic contributions of only Na and Bi.
```

While this plot isn't the most aesthetic, it clearly shows that Bi (green) contributes to both the conduction band and 
(less so) valence band states, but Na (red) doesn't contribute significantly at or near the band edges 
(it's a spectator ion!). 

### Atom-projected Unfolded Band Structure with DOS
We can also combine the atom projections with the DOS plotting, using the `--dos` option as before:
```bash
easyunfold unfold plot-projections --atoms "Na,Bi,S" --intensity 2 --combined --dos vasprun.xml.gz --zero-line \
  --dos-label "DOS" --gaussian 0.1 --no-total --scale 2
```

```{figure} ../../examples/NaBiS2/NaBiS2_unfold-plot_proj_dos.png
:alt: NaBiS2 atom-projected unfolded band structure with DOS
:width: 700px

Atom-projected unfolded band structure of NaBiS<sub>2</sub> alongside the electronic density of states (DOS)
```
The orbital contributions of elements in the DOS plot are automatically coloured to match that of the atomic 
projections in the unfolded band structure plot, and these colours can be changed with the `--colours` option (as shown 
in the [MgO example](https://smtg-ucl.github.io/easyunfold/examples/example_mgo.html)). 

## Unfolded Band Structure with Specific Atom Selection
In certain cases, we may want to project the contributions of specific atoms to the unfolded band structure, rather
than all atoms of a certain element. For example, in this example case of NaBiS$_2$, we see that a flat localised state 
is forming within the 'bulk' band gap. We can show that this state is contributed by only one or two atoms in the 
supercell, using the `--atoms-idx` option:
```bash
easyunfold unfold plot-projections -unfold plot-projections --atoms-idx="1-55,57-65,67-80|56,66" --intensity 2
```

```{figure} ../../examples/NaBiS2/NaBiS2_unfold-plot_proj_sep_atomsidx.png
:alt: NaBiS2 atom-projected unfolded band structure, specific atoms 
:width: 700px

Unfolded band structure of NaBiS<sub>2</sub> with the atomic contributions of atoms 56 and 66 plotted separately.
```
Here we can see that this in-gap localised state is dominated by only two (sulfur) atoms in the supercell (atoms `56` 
and `66`), which correspond to Na-rich pockets in NaBiS<sub>2</sub>, as discussed in Huang & Kavanagh et al. [^1].

:::{note}
The `--atoms-idx` option is used to specify the atoms to be projected onto the unfolded band structure. This takes a 
string of the form `a-b|c-d|e-f` where `a`, `b`, `c`, `d`, `e` and `f` are integers corresponding to the atom indices 
in the VASP structure file (i.e. `POSCAR`/`CONTCAR`, corresponding to the `PROCAR` being used to obtain the 
projections). Different groups are separated by `|`, and `-` can be used to define the range for each projected atom 
type. A comma-separated list can also be used instead of ranges with hyphens. Note that 1-based indexing is used for 
atoms, matching the convention in VASP, which is then converted to zero-based indexing internally in python. 
:::

## Unfolded Band Structure with Orbital Projections
If we want to see the contributions of specific orbitals to the unfolded band structure, we can use the `--orbitals`
option. This takes a string of the form `a,b|c|d,e,f` where `a`, `b`, `c`, `d`, `e` and `f` are the orbitals we want
to project onto the unfolded band structure. 

For example, if we want to see the contributions of the Bi $s$, $p$ and S $s$ orbitals to the unfolded band structure, 
we can use the following command:

```bash
easyunfold unfold plot-projections --atoms "Bi,Bi,S" --orbitals="s|p|s"  --intensity 2  --combined \
  --dos vasprun.xml.gz --zero-line --dos-label "DOS" --gaussian 0.1 --no-total --scale 5
```

```{figure} ../../examples/NaBiS2/NaBiS2_unfold-plot_proj_sps_dos.png
:alt: NaBiS2 atom-projected unfolded band structure with DOS and Bi s/p separated
:width: 700px

Orbital-projected unfolded band structure of NaBiS<sub>2</sub> alongside the electronic density of states (DOS)
```
Here we have separated out the contributions of Bi $s$ orbitals (which have some weak anti-bonding contributions to the upper 
'bulk' VBM as expected, due to the occupied Bi lone-pair; see refs [^1] and [^2]) and $p$ orbitals (which contribute to 
the conduction band and lower valence band). We have also shown only the $s$ orbital contributions of sulfur, which we
can see have minimal contributions to the electronic structure near the band gap.


### $lm$-decomposed Orbital Projections
We can also use the `--orbitals` option to project onto specific $lm$-decomposed orbitals, and/or use the 
`--dos-orbitals` option to split the DOS plot into $lm$-decomposed orbital contributions. For example, if we want to
see the contributions of the Bi and S $p_x$, $p_y$ and $p_z$ orbitals to the unfolded band structure, we can use the 
following command:

```bash
easyunfold unfold plot-projections --atoms "Na,Bi,S" --orbitals="all|px,py,pz|px,py,pz" --intensity 2 --combined \
  --dos vasprun.xml.gz --zero-line --dos-label "DOS" --gaussian 0.1 --no-total --scale 6
```

```{figure} ../../examples/NaBiS2/NaBiS2_unfold-plot_proj_orbital_lm_dos.png
:alt: NaBiS2 $lm$-decomposed orbtial-projected unfolded band structure with DOS
:width: 700px

$lm$-decomposed orbital-projected unfolded band structure of NaBiS<sub>2</sub> alongside the DOS
```

Here, the $p_x$, $p_y$ and $p_z$ orbitals do not differ significantly in their contributions to the electronic 
structure, due to the cubic symmetry of the NaBiS<sub>2</sub> crystal structure. However, in other cases, such as
for the $d$ orbitals of transition metals in octahedral/tetrahedral environments, we would expect to see significant 
differences in the contributions of different $lm$-decomposed orbitals to the electronic structure.


[^1]: [Huang, YT., Kavanagh, S.R., Righetto, M. et al. Strong absorption and ultrafast localisation in NaBiS2 nanocrystals with slow charge-carrier recombination. Nat Commun 13, 4960 (2022)](https://www.nature.com/articles/s41467-022-32669-3) 
[^2]: [Wang, Y., Kavanagh, S.R., Burgués-Ceballos, I. et al. Cation disorder engineering yields AgBiS2 nanocrystals with enhanced optical absorption for efficient ultrathin solar cells. Nat. Photon. 16, 235–241 (2022).](https://www.nature.com/articles/s41566-021-00950-4)<|MERGE_RESOLUTION|>--- conflicted
+++ resolved
@@ -31,16 +31,6 @@
 Unfolded band structure of $\ce{NaBiS2}$
 ```
 
-<<<<<<< HEAD
-This is nice, but we can make the plot a little clearer by adjusting some of the parameters like the intensity scaling
-(via `--colour-norm`) and the colour map (via `--cmap`). Below we set `--colour-norm 0.4` to increase the colourmap intensity, 
-and try `BuPu`, `viridis` and `bone_r` from left to right below: 
-
-```bash
-easyunfold unfold plot --colour-norm 0.4 --cmap "BuPu"
-easyunfold unfold plot --colour-norm 0.4 --cmap "viridis"
-easyunfold unfold plot --colour-norm 0.4 --cmap "bone_r"
-=======
 ### Visualisation Customisation: Colour map and intensity scaling
 The band structure above is nice, but we can make the plot a little clearer by adjusting some of the parameters like 
 the intensity scaling (via `--intensity`) and the colour map (via `--cmap`). Below we set `--intensity 2.5` to 
@@ -50,7 +40,6 @@
 easyunfold unfold plot --intensity 2.5 --cmap "BuPu"
 easyunfold unfold plot --intensity 2.5 --cmap "viridis"
 easyunfold unfold plot --intensity 2.5 --cmap "bone_r"
->>>>>>> fb794937
 ```
 
 BuPu             |  viridis        |  bone_r
@@ -99,11 +88,7 @@
 `--atoms` options:
 
 ```bash
-<<<<<<< HEAD
-easyunfold unfold plot-projections --atoms-idx="1-20|21-40|41-80" --colour_norm=0.5 --combined
-=======
 easyunfold unfold plot-projections --atoms="Na,Bi,S" --intensity 2 --combined
->>>>>>> fb794937
 ```
 
 ```{figure} ../../examples/NaBiS2/NaBiS2_unfold-plot_proj.png
@@ -129,11 +114,7 @@
 `--combined` tag:
 
 ```bash
-<<<<<<< HEAD
-easyunfold unfold plot-projections --atoms-idx="Na,Bi,S" --cmap="bone_r" --colour-norm 0.4
-=======
 easyunfold unfold plot-projections --atoms="Na,Bi,S" --cmap="bone_r" --intensity 2
->>>>>>> fb794937
 ```
 
 ```{figure} ../../examples/NaBiS2/NaBiS2_unfold-plot_proj_sep.png
@@ -145,11 +126,7 @@
 
 An alternative option here is also to just plot only the contributions of `Na` and `Bi` cations, with no S projections:
 ```bash
-<<<<<<< HEAD
-easyunfold unfold plot-projections --atoms="Na,Bi" --colour_norm=0.5  --combined
-=======
 easyunfold unfold plot-projections --atoms="Na,Bi" --intensity 2 --combined
->>>>>>> fb794937
 ```
 
 ```{figure} ../../examples/NaBiS2/NaBiS2_unfold-plot_proj_noS.png
