"""
Plotting utilities
"""
<<<<<<< HEAD
from typing import Union
import warnings
import itertools
=======
from typing import Union, Sequence
>>>>>>> e0c113b8
import matplotlib.pyplot as plt

import numpy as np
from colormath.color_conversions import convert_color
from colormath.color_objects import (
    HSVColor,
    LabColor,
    LCHabColor,
    LCHuvColor,
    XYZColor,
    sRGBColor,
)
from matplotlib import cycler, rcParams
from matplotlib.style import context
from matplotlib.colors import to_rgb
from matplotlib.patches import Patch

from .unfold import UnfoldKSet, clean_latex_string, process_projection_options, parse_atoms
from .effective_mass import EffectiveMass, fitted_band

# pylint: disable=too-many-locals, too-many-arguments


class UnfoldPlotter:
    """A collection plotting tools for unfolded band structures"""

    def __init__(self, unfold: UnfoldKSet):
        """
        Instantiate the plotter object

        :param unfold: `UnfoldKSet` object to be *plotted*.
        """
        self.unfold = unfold

    def plot_spectral_function(
        self,
        engs: np.ndarray,
        sf: np.ndarray,
        dos_plotter=None,
        dos_label=None,
        dos_options=None,
        zero_line=False,
        eref=None,
        figsize=(4, 3),
        ylim=(-5, 5),
        dpi=150,
        colour_norm=1.0,
        contour_plot=False,
        alpha=1.0,
        save=False,
        ax=None,
        vmin=None,
        vmax=None,
        cmap='PuRd',
        show=False,
        title=None,
    ):
        """
        Plot the spectral function.

        :param np.ndarray engs: The energies of the spectral functions.
        :param sf: An array of the spectral function.
        :param float eref: Reference energy to be used - this energy will be set as zero.
        :param figsize: Size of the figure.
        :param ylim: Plotting limit for the y-axis, with respect to `eref`.
        :param dpi: DPI of the generated graph.
        :param colour_norm: A normalisation/scaling factor for the colour map. Smaller values will increase the colour intensity.
        :param contour_plot): Whether to use contour plot instead of normal meshed color map.
        :param alphathe color map.
        :param savethe file where the generated figure is saved.
        :param ax: An existing plotting axis to be be used.
        :param vminfor the color map.
        :param vmaxfor the color map.
        :param cmap: Name of the color map to be used.

        :returns: The figure generated containing the spectral function.
        """
        unfold = self.unfold
        kdist = unfold.get_kpoint_distances()
        # Extend of x axis
        xmin, xmax = kdist.min(), kdist.max()
        nspin = sf.shape[0]

        if eref is None:
            eref = unfold.calculated_quantities.get('vbm', 0.0)

        if dos_plotter:
            from pymatgen.electronic_structure.core import Spin

            fig, axes = plt.subplots(
                1, 2, facecolor="w", gridspec_kw={"width_ratios": [3, 1], "wspace": 0},
                figsize=figsize, dpi=dpi
            )
            if nspin > 1:
                warnings.warn("DOS plotter is not supported for spin-separated plots. Reverting to non spin-polarised plotting.")
                nspin = 1
        else:
            if ax is None:
                if nspin == 1:
                    fig, ax = plt.subplots(1, 1, figsize=figsize, dpi=dpi)
                    axes = [ax]
                else:
                    fig, axes = plt.subplots(1, 2, figsize=figsize, dpi=dpi)
            else:
                if not isinstance(ax, list):
                    axes = [ax]
                else:
                    axes = ax
                fig = axes[0].figure

        # Shift the kdist so the pcolormesh draw the pixel centred on the original point
        X, Y = np.meshgrid(kdist, engs - eref)

        # Calculate the min and max values within the field of view, scaled by the factor
        mask = (engs < (ylim[1] + eref)) & (engs > (ylim[0] + eref))
        vmin = sf[:, mask, :].min() if vmin is None else vmin

        if vmax is None:
            vmax = sf[:, mask, :].max()
            vmax = (vmax - vmin) * colour_norm + vmin

        for ispin, ax_ in zip(range(nspin), axes):
            if contour_plot:
                ax_.contourf(X, Y, sf[ispin], cmap=cmap, vmax=vmax, vmin=vmin, alpha=alpha)
            else:
                ax_.pcolormesh(X, Y, sf[ispin], cmap=cmap, shading='auto', vmax=vmax, vmin=vmin, alpha=alpha)

            ax_.set_xlim(xmin, xmax)
            ax_.set_ylim(*ylim)
            ax_.set_ylabel('Energy (eV)', labelpad=5)
            if title:
                ax_.set_title(title)

            # Label the kpoints
            self._add_kpoint_labels(ax_)

        if dos_plotter:
            ax = fig.axes[1]

            if not dos_options:
                dos_options = {}

            # don't use first 4 colours; these are the band structure line colours
            from sumo.plotting import sumo_base_style, sumo_bs_style
            plt.style.use([sumo_base_style, sumo_bs_style])

            cycle = cycler("color", rcParams["axes.prop_cycle"].by_key()["color"][4:])
            with context({"axes.prop_cycle": cycle}):
                plot_data = dos_plotter.dos_plot_data(xmin = ylim[0], xmax = ylim[1],
                                                      zero_energy=eref, zero_to_efermi=False,
                                                      **dos_options)

            mask = plot_data["mask"]
            energies = plot_data["energies"][mask]
            lines = plot_data["lines"]
            spins = [Spin.up] if len(lines[0][0]["dens"]) == 1 else [Spin.up, Spin.down]

            # disable y ticks for DOS panel
            ax.tick_params(axis="y", which="both", right=False)

            for line_set in plot_data["lines"]:
                for line, spin in itertools.product(line_set, spins):
                    if spin == Spin.up or len(spins) == 1:
                        label = line["label"]
                        densities = line["dens"][spin][mask]
                    else:
                        label = ""
                        densities = -line["dens"][spin][mask]
                    ax.fill_betweenx(
                        energies,
                        densities,
                        0,
                        lw=0,
                        facecolor=line["colour"],
                        alpha=line["alpha"],
                    )
                    ax.plot(densities, energies, label=label, color=line["colour"])

            # x and y axis reversed versus normal dos plotting
            ax.set_ylim(*ylim)
            if len(spins) == 1:
                ax.set_xlim(0, plot_data["ymax"])
            else:
                ax.set_xlim(plot_data["ymin"], plot_data["ymax"])

            if dos_label is not None:
               ax.set_xlabel(dos_label)

            ax.set_xticklabels([])
            ax.set_yticklabels([])
            ax.legend(loc=2, frameon=False, ncol=1, bbox_to_anchor=(1.0, 1.0), fontsize=9)

        if zero_line:
            try:
                from sumo.plotting import draw_themed_line
                draw_themed_line(0, axes[0], zorder = 10)  # bump zorder to put on top of pcolormesh
                if dos_plotter:
                    draw_themed_line(0, axes[1])

            except ImportError:
                warnings.warn("zero_line option requires sumo to be installed!")

        fig.tight_layout(pad=0.2)
        if save:
            fig.savefig(save, dpi=dpi)
        if show:
            fig.show()
        return fig

    def _plot_spectral_function_rgba(
        self,
        engs: np.ndarray,
        sf: np.ndarray,
        eref: Union[None, float] = None,
        figsize=(4, 3),
        ylim=(-3, 3),
        dpi: float = 150,
        colour_norm: float = 1.0,
        save: bool = False,
        ax: Union[None, plt.Axes] = None,
        show: bool = False,
        title: Union[None, str] = None,
        vmin: Union[None, float] = None,
        vmax: Union[None, float] = None,
    ):
        """
        Plot spectral function defined as RGBA colours

        :param np.ndarray engs: The energies of the spectral functions.
        :param sf: An array of the spectral function.
        :param float eref: Reference energy to be used - this energy will be set as zero.
        :param figsize: Size of the figure.
        :param ylim: Plotting limit for the y-axis, with respect to `eref`.
        :param dpi: DPI of the generated graph.
        :param save: The file where the generated figure is saved.
        :param ax: An existing plotting axis to be used.
        :param vmin: Lower bound for constructing the alpha channel.
        :param vmax: Upper bound for constructing the alpha channel.
        :param colour_norm: Scaling factor for the alpha channel.
        :param title: Title for the plot.

        :returns: the figure generated containing the spectral function.
        """
        unfold = self.unfold
        nspin = sf.shape[0]

        if eref is None:
            eref = unfold.calculated_quantities.get('vbm', 0.0)

        if ax is None:
            if nspin == 1:
                fig, ax = plt.subplots(1, 1, figsize=figsize, dpi=dpi)
                axes = [ax]
            else:
                fig, axes = plt.subplots(1, 2, figsize=figsize, dpi=dpi)
        else:
            if not isinstance(ax, list):
                axes = [ax]
            else:
                axes = ax
            fig = axes[0].figure

        mask = (engs < (ylim[1] + eref)) & (engs > (ylim[0] + eref))
        vmin = sf[:, mask, :, 3].min() if vmin is None else vmin

        if vmax is None:
            vmax = sf[:, mask, :, 3].max()

        # Clip the alpha range
        alpha = sf[:, :, :, 3]
        alpha = (alpha - vmin) / (vmax - vmin) * (1/colour_norm)
        alpha = np.clip(alpha, 0, 1)
        sf[:, :, :, 3] = alpha

        for ispin, ax_ in zip(range(nspin), axes):
            # plt.imshow's pixel coordinates are not at the center of the pixel
            # Hence, the `extent`` need to update so teh center of the pixel is aligned with the coordinates.
            extent = np.array([0, sf.shape[2], max(engs) - eref, min(engs) - eref])
            ebin = (max(engs) - min(engs)) / sf.shape[1]
            extent[:2] -= 0.5
            extent[2:] -= ebin * 0.5
            ax_.imshow(sf[ispin], extent=extent, aspect='auto', origin='upper')
            ax_.set_ylim(ylim)
            ax_.set_ylabel('Energy (eV)', labelpad=5)
            ax_.set_title(title)
            self._add_kpoint_labels(ax_, x_is_kidx=True)

        fig.tight_layout(pad=0.2)
        if save:
            fig.savefig(save, dpi=dpi)
        if show:
            fig.show()
        return fig

    def _add_kpoint_labels(self, ax: plt.Axes, x_is_kidx=False):
        """Add labels to the k-points for a given axes"""
        # Label the kpoints
        labels = self.unfold.kpoint_labels
        kdist = self.unfold.get_kpoint_distances()

        # Explicit label indices
        tick_locs = []
        tick_labels = []
        for index, label in labels:
            if x_is_kidx:
                xloc = index
            else:
                xloc = kdist[index]
            ax.axvline(x=xloc, lw=0.5, color='k', ls=':', alpha=0.8)
            tick_locs.append(xloc)
            tick_labels.append(clean_latex_string(label))
        ax.set_xticks(tick_locs)
        ax.set_xticklabels(tick_labels)

    def plot_effective_mass(self,
                            eff: EffectiveMass,
                            engs: np.ndarray,
                            sf: np.ndarray,
                            eref: Union[None, float] = None,
                            save: Union[None, str] = None,
                            show: bool = False,
                            effective_mass_data: dict = None,
                            **kwargs):
        """
        Plot the effective masses on top of the spectral function.

        :param eff: An `EffectiveMass` object used for plotting.
        :param engs: The energies of the spectral functions.
        :param sf: An array of the spectral function.
        :param eref: Reference energy to be used - this energy will be set as zero.
        :param effective_mass_data: Calculated data of the effective masses.

        :returns: A figure with the data used for fitting effective mass plotted on top of the spectral function.
        """

        kcbm = eff.get_band_extrema(mode='cbm')[0]
        kvbm = eff.get_band_extrema(mode='vbm')[0]
        all_k = sorted(list(set(list(kcbm) + list(kvbm))))
        kdist = self.unfold.get_kpoint_distances()
        xwidth = 0.2
        if eref is None:
            eref = self.unfold.calculated_quantities['vbm']

        fig, axes = plt.subplots(1, len(all_k))
        if effective_mass_data is None:
            effective_mass_data = eff.get_effective_masses()

        # Plot the spectral function
        for (ik, ax) in zip(all_k, axes):
            self.plot_spectral_function(engs, sf, ax=ax, eref=eref, **kwargs)
            xk = kdist[ik]
            xlim = (xk - xwidth / 2, xk + xwidth / 2)
            ax.set_xlim(xlim)
            ax.set_title(f'Kpoint: {ik}')

        elec = effective_mass_data['electrons']
        # Plot the detected effective mass fitting data on top
        for entry in elec:
            ik = entry['kpoint_index']
            iax = all_k.index(ik)
            x = entry['raw_data']['kpoint_distances']
            y = entry['raw_data']['effective_energies']
            axes[iax].plot(x, np.asarray(y) - eref, '-o', color='C1')

        hole = effective_mass_data['holes']
        for entry in hole:
            ik = entry['kpoint_index']
            iax = all_k.index(ik)
            x = entry['raw_data']['kpoint_distances']
            y = entry['raw_data']['effective_energies']
            axes[iax].plot(x, np.asarray(y) - eref, '-o', color='C2')
        if save:
            fig.savefig(save)

        if show:
            fig.show()
        return fig

    def plot_spectral_weights(
        self,
        figsize=(4, 3),
        ylim=(-3, 3),
        dpi: float = 150,
        factor: float = 3.0,
        eref: Union[None, float] = None,
        color: str = 'C1',
        alpha: float = 0.5,
        save: Union[None, str] = None,
        ax: Union[None, plt.Axes] = None,
        show: bool = False,
        title: Union[None, str] = None,
    ):
        """
        Plot the spectral weights.

        ```{note}
        The reduction of symmetry means there can be multiple supercell kpoints for each
        primitive cell kpoint. When using this scattering plot representation, the markers can
        overlap each other leading to misrepresentations of the actual effective band structure.
        ```

        However, this function is still useful when: 1. the symmetry splitting is turned off. 2.
        direct visualization of the underlying spectral weight is needed. 3. Check the correctness
        of effective mass extraction.

        :param eref: Reference energy to be used - this energy will be set as zero.
        :param figsize: Size of the figure.
        :param ylim: Plotting limit for the y-axis, with respect to `eref`.
        :param dpi: DPI of the generated graph.
        :param alpha: Alpha for the markers.
        :param save: Name of the file where the generated figure is saved.
        :param ax: Existing plotting axes to be be used (list if having two spin channels).
        :param factor: Scaling factor for the marker size.
        :param color: Color of the markers.
        :param title: Title for the generated plot.

        :returns: A Figure with the spectral weights plotted as a scatter plot.
        """
        unfold = self.unfold
        kdist = unfold.get_kpoint_distances()
        # a list of spectral weights each with (nspin, nkset, nbands, 2)
        sws = unfold.get_spectral_weights()
        nspin = sws[0].shape[0]

        nb = sws[0].shape[2]

        if eref is None:
            eref = unfold.calculated_quantities.get('vbm', 0.0)

        if ax is None:
            if nspin == 1:
                fig, ax = plt.subplots(1, 1, figsize=figsize, dpi=dpi)
                axes = [ax]
            else:
                fig, axes = plt.subplots(1, 2, figsize=figsize, dpi=dpi)
        else:
            if not isinstance(ax, list):
                axes = [ax]
            else:
                axes = ax
            fig = axes[0].figure

        kweights = unfold.expansion_results['weights']
        xs = []
        ys = []
        ss = []
        # Each spin channel
        for (ispin, ax_) in zip(range(nspin), axes):
            # Collect data
            for (ik, sw) in enumerate(sws):
                # Each sub kpoint
                for isubk in range(sw.shape[1]):
                    x = np.repeat(kdist[ik], nb)
                    y = sw[ispin, isubk, :, 0] - eref
                    marker_size = (sw[ispin, isubk, :, 1] * factor) * kweights[ik][isubk]
                    xs.append(x)
                    ys.append(y)
                    ss.append(marker_size)

            ax_.scatter(
                np.vstack(xs),
                np.vstack(ys),
                s=np.vstack(ss),
                color=color,
                alpha=alpha,
                lw=0.0,
            )
            ax_.set_xlim(0, kdist.max())
            ax_.set_ylim(ylim)
            ax_.set_ylabel('Energy [eV]', labelpad=5)
            if title:
                ax_.set_title(title)
            self._add_kpoint_labels(ax_)

        fig.tight_layout(pad=0.2)

        if save:
            fig.savefig(save, dpi=dpi)
        if show:
            fig.show()
        return fig

    def plot_projected(
<<<<<<< HEAD
        self,
        procar: Union[str, list] = "PROCAR",
        dos_plotter=None,
        dos_label=None,
        dos_options=None,
        zero_line=False,
        eref=None,
        gamma=False,
        npoints=2000,
        sigma=0.2,
        ncl=False,
        symm_average=True,
        figsize=(4, 3),
        ylim=(-5, 5),
        dpi=150,
        colour_norm=1.0,
        contour_plot=False,
        alpha=1.0,
        save=False,
        ax=None,
        vmin=None,
        vmax=None,
        cmap='PuRd',
        show=False,
        title=None,
        atoms=None,
        atoms_idx=None,
        orbitals=None,
        use_subplot=False,
        colors=["r", "g", "b", "purple"],
        colorspace='lab',
=======
            self,
            procar: Union[str, list],
            eref=None,
            gamma=False,
            npoints=2000,
            sigma=0.2,
            ncl=False,
            symm_average=True,
            figsize=(4, 3),
            ylim=(-3, 3),
            dpi=150,
            vscale=1.0,
            contour_plot=False,
            alpha=1.0,
            save=False,
            ax=None,
            vmin=None,
            vmax=None,
            cmap='PuRd',
            show=False,
            title=None,
            atoms_idx=None,
            orbitals=None,
            intensity=1.0,
            use_subplot=False,
            colors=('r', 'g', 'b', 'purple'),
            colorspace='lab',
>>>>>>> e0c113b8
    ):
        """
        Plot projected spectral function onto multiple subplots or a single plot with color mapping.

        This simply computes the spectral function at each orbital/atoms sites and plot them onto
        multiple subplots. The columns are for each orbital and the rows are for each spin channel.

        :param procar: Name of names of the `PROCAR` files.

        :returns: Generated plot.
        """

        unfoldset = self.unfold
        unfoldset.load_procar(procar)
        nspin = unfoldset.calculated_quantities['spectral_weights_per_set'][0].shape[0]

        if atoms_idx is not None:
            atoms_idx_subplots = atoms_idx.split('|')  # list of strings

        else:  # parse atoms
            atoms, atoms_idx_subplots, _ = parse_atoms(atoms, orbitals)
            # atoms as a list, atoms_idx_subplots as a list of lists

        if orbitals is not None:
            orbitals_subplots = orbitals.split('|')

            # Special case: if only one set is passed, apply it to all atomic specifications
            if len(orbitals_subplots) == 1:
                orbitals_subplots = orbitals_subplots * len(atoms_idx_subplots)

            if len(orbitals_subplots) != len(atoms_idx_subplots):
                raise ValueError('The number of elected orbitals and atoms indices are not matched.')
        # If not set, use all for all subsets
        else:
            orbitals_subplots = ['all'] * len(atoms_idx_subplots)

        # Load the data

        nsub = len(atoms_idx_subplots)

        all_sf = []
        vmaxs = []

        if eref is None:
            eref = unfoldset.calculated_quantities.get('vbm', 0.0)

        # Collect spectral functions and scale
        for i, this_idx, this_orbitals in zip(range(len(atoms_idx_subplots)), atoms_idx_subplots, orbitals_subplots):
            # Setup the atoms_idx and orbitals
            if isinstance(this_idx, str):
                this_idx, this_orbitals = process_projection_options(this_idx, this_orbitals)
            else:  # list of integers; pre-processed by specifying atoms
                if this_orbitals != "all":
                    this_orbitals = [token.strip() for token in this_orbitals[1].split(',')]

            eng, spectral_function = unfoldset.get_spectral_function(gamma=gamma,
                                                                     npoints=npoints,
                                                                     sigma=sigma,
                                                                     ncl=ncl,
                                                                     atoms_idx=this_idx,
                                                                     orbitals=this_orbitals,
                                                                     symm_average=symm_average)
            all_sf.append(spectral_function)

            emin, emax = ylim
            # Clip the effective range
            mask = (eng < (emax + eref)) & (eng > (emin + eref))
            vmin = spectral_function[:, mask, :].min()
            vmax = spectral_function[:, mask, :].max()
            vmax = (vmax - vmin) * colour_norm + vmin
            vmaxs.append(vmax)

        # Workout the vmax and vmin
        vmax = max(vmaxs)
        vmin = 0.

        if use_subplot:
            if dos_plotter:
                warnings.warn("DOS plotter is not supported for projected subplots. Use `--combined` if "
                              "you want to plot the DOS along with the projected band structure!")
            fig, axs = plt.subplots(nspin, len(atoms_idx_subplots), sharex=True, sharey=True, squeeze=False, figsize=(3.0 * nsub, 4.0))
            # Plot the spectral function with constant colour scales
            for spectral_function, i in zip(all_sf, range(len(atoms_idx_subplots))):
                if (title is None or any(atom == title for atom in atoms)) and atoms is not None:
                    # use atoms as titles (checks if atom == title from previous subplot)
                    title = atoms[i]

                plotter = UnfoldPlotter(unfoldset)
                plotter.plot_spectral_function(
                    eng,
                    spectral_function,
                    eref=eref,
                    save=save,
                    colour_norm=colour_norm,
                    vmax=vmax,
                    vmin=vmin,
                    cmap=cmap,
                    title=title,
                    ax=axs[:, i].tolist(),
                    figsize=figsize,
                    show=show,
                    contour_plot=contour_plot,
                    alpha=alpha,
                    dpi=dpi,
                    ylim=ylim,
                )
        else:
            # Make a combined plot
            sf_size = all_sf[0].shape
            stacked_sf = np.stack(all_sf, axis=-1).reshape(np.prod(sf_size), len(all_sf))

            # Construct the color basis
            colors = colors[:len(all_sf)]
            # Compute spectral weight data with RGB reshape it back into the shape (nengs, nk, 3)
            sf_rgb = interpolate_colors(colors, stacked_sf, colorspace, normalize=True).reshape(sf_size + (3,))
            sf_sum = np.sum(all_sf, axis=0)[:, :, :, None]
            sf_rgba = np.concatenate([sf_rgb, sf_sum], axis=-1)

            if dos_plotter:
                from pymatgen.electronic_structure.core import Spin

                fig, axes = plt.subplots(
                    1, 2, facecolor="w", gridspec_kw={"width_ratios": [3, 1], "wspace": 0},
                    figsize=figsize, dpi=dpi, squeeze=True
                )
                ax = axes[0]
                if nspin > 1:
                    warnings.warn(
                        "DOS plotter is not supported for spin-separated plots. Reverting to non spin-polarised plotting.")
                    nspin = 1

            elif ax is None:
                fig, ax = plt.subplots(1, nspin, figsize=figsize, squeeze=True)

            self._plot_spectral_function_rgba(
                eng,
                sf_rgba,
                eref=eref,
                save=save,
                title=title,
                colour_norm=colour_norm,
                ax=ax,
                figsize=figsize,
                show=show,
                dpi=dpi,
                ylim=ylim,
            )

            if dos_plotter:
                ax = fig.axes[1]

                if not dos_options:
                    dos_options = {}

                # don't use first 4 colours; these are the band structure line colours
                from sumo.plotting import sumo_base_style, sumo_bs_style
                plt.style.use([sumo_base_style, sumo_bs_style])

                cycle = cycler("color", rcParams["axes.prop_cycle"].by_key()["color"][4:])
                with context({"axes.prop_cycle": cycle}):
                    plot_data = dos_plotter.dos_plot_data(xmin=ylim[0], xmax=ylim[1],
                                                          zero_energy=eref, zero_to_efermi=False,
                                                          **dos_options)

                mask = plot_data["mask"]
                energies = plot_data["energies"][mask]
                lines = plot_data["lines"]
                spins = [Spin.up] if len(lines[0][0]["dens"]) == 1 else [Spin.up, Spin.down]

                # disable y ticks for DOS panel
                ax.tick_params(axis="y", which="both", right=False)

                for line_set in plot_data["lines"]:
                    for line, spin in itertools.product(line_set, spins):
                        if spin == Spin.up or len(spins) == 1:
                            label = line["label"]
                            densities = line["dens"][spin][mask]
                        else:
                            label = ""
                            densities = -line["dens"][spin][mask]
                        ax.fill_betweenx(
                            energies,
                            densities,
                            0,
                            lw=0,
                            facecolor=line["colour"],
                            alpha=line["alpha"],
                        )
                        ax.plot(densities, energies, label=label, color=line["colour"])

                # x and y axis reversed versus normal dos plotting
                ax.set_ylim(*ylim)
                if len(spins) == 1:
                    ax.set_xlim(0, plot_data["ymax"])
                else:
                    ax.set_xlim(plot_data["ymin"], plot_data["ymax"])

                if dos_label is not None:
                    ax.set_xlabel(dos_label)

                ax.set_xticklabels([])
                ax.set_yticklabels([])
                ax.legend(loc=2, frameon=False, ncol=1, bbox_to_anchor=(1.0, 1.0), fontsize=9)

            if zero_line:
                try:
                    from sumo.plotting import draw_themed_line
                    if dos_plotter:
                        draw_themed_line(0, axes[0], zorder=10)  # bump zorder to put on top of pcolormesh
                        draw_themed_line(0, axes[1])
                    else:
                        draw_themed_line(0, ax)

                except ImportError:
                    warnings.warn("zero_line option requires sumo to be installed!")

            if atoms is not None:  # add figure legend with atoms and colors
                legend_elements = []
                for i, atom in enumerate(atoms):
                    legend_elements.append(Patch(facecolor=colors[i], label=atom, alpha=0.7))
                fig.axes[0].legend(handles=legend_elements, bbox_to_anchor=(1.025, 1))
                fig.subplots_adjust(right=0.78)  # ensure legend is not cut off

        return fig

    @staticmethod
    def plot_effective_mass_fit(efm: EffectiveMass,
                                npoints: int = 3,
                                carrier: str = 'electrons',
                                idx: int = 0,
                                ax: Union[plt.Axes, None] = None,
                                save: Union[None, str] = None,
                                dpi: float = 120):
        """
        Plot detected band edges and the fitted effective masses.

        :param efm: `EffectiveMass` object for plotting.
        :param npoints: The number of points to be used for fitting.
        :param carrier: Type of the charge carrier, e.g. `electrons` or `holes`.
        :param idx: Index for the detected effective mass of the same kind.
        :param ax: `plt.Axes` used for plotting.
        :param save: Name of the file used for saveing.
        :param dpi: DPI of the figure when saving.

        :return: A figure with plotted data.
        """
        data = efm.get_effective_masses(npoints=npoints)[carrier][idx]

        x = data['raw_data']['kpoint_distances']
        y = data['raw_data']['effective_energies']
        me = data['effective_mass']
        x1, y1 = fitted_band(x, me)
        if ax is None:
            fig, ax = plt.subplots(1, 1)
        ax.plot(x, y, 'x-', label='Energy ')
        ax.plot(x1, y1 + y[0], label='fitted')
        ax.legend()
        if save:
            fig.savefig(save, dpi=dpi)
        return fig


def interpolate_colors(colors: Sequence, weights: list, colorspace='lab', normalize=True):
    """
    Interpolate colors at a number of points within a colorspace.

    :param colors: A list of colors specified in any way supported by matplotlib.
    :param weights: A list of weights with the shape (n, N). Where the N values of
      the last axis give the amount of N colors supplied in `colors`.
    :param colorspace: The colorspace in which to perform the interpolation. The
            allowed values are rgb, hsv, lab, luvlc, lablch, and xyz.

    :returns: A list of colors, specified in the rgb format as a (n, 3) array.
    """

    # Set up and check the color spaces
    colorspace_mapping = {
        'rgb': sRGBColor,
        'hsv': HSVColor,
        'lab': LabColor,
        'luvlch': LCHuvColor,
        'lablch': LCHabColor,
        'xyz': XYZColor,
    }

    if colorspace not in colorspace_mapping:
        raise ValueError(f'colorspace must be one of {colorspace_mapping.keys()}')

    colorspace = colorspace_mapping[colorspace]

    # Convert matplotlib color specification to colormath sRGB
    colors_srgb = [sRGBColor(*to_rgb(c)) for c in colors]

    colors_basis = [np.array(convert_color(srgb, colorspace, target_illuminant='d50').get_value_tuple()) for srgb in colors_srgb]

    # ensure weights is a numpy array
    weights = np.asarray(weights)

    # Normalise the weights if needed
    if normalize:
        weights = weights / np.linalg.norm(weights, axis=1)[:, None]

    # perform the interpolation in the colorspace basis
    interpolated_colors = colors_basis[0] * weights[:, 0][:, None]
    for i in range(1, len(colors_basis)):
        interpolated_colors += colors_basis[i] * weights[:, i][:, None]

    # convert the interpolated colors back to RGB
    rgb_colors = [convert_color(colorspace(*c), sRGBColor).get_value_tuple() for c in interpolated_colors]
    rgb_colors = np.stack(rgb_colors, axis=0)

    # ensure all rgb values are less than 1 (sometimes issues in interpolation gives
    np.clip(rgb_colors, 0, 1, rgb_colors)
    return rgb_colors<|MERGE_RESOLUTION|>--- conflicted
+++ resolved
@@ -1,13 +1,9 @@
 """
 Plotting utilities
 """
-<<<<<<< HEAD
-from typing import Union
+from typing import Union, Sequence
 import warnings
 import itertools
-=======
-from typing import Union, Sequence
->>>>>>> e0c113b8
 import matplotlib.pyplot as plt
 
 import numpy as np
@@ -491,7 +487,6 @@
         return fig
 
     def plot_projected(
-<<<<<<< HEAD
         self,
         procar: Union[str, list] = "PROCAR",
         dos_plotter=None,
@@ -521,37 +516,8 @@
         atoms_idx=None,
         orbitals=None,
         use_subplot=False,
-        colors=["r", "g", "b", "purple"],
+        colors=('r', 'g', 'b', 'purple'),
         colorspace='lab',
-=======
-            self,
-            procar: Union[str, list],
-            eref=None,
-            gamma=False,
-            npoints=2000,
-            sigma=0.2,
-            ncl=False,
-            symm_average=True,
-            figsize=(4, 3),
-            ylim=(-3, 3),
-            dpi=150,
-            vscale=1.0,
-            contour_plot=False,
-            alpha=1.0,
-            save=False,
-            ax=None,
-            vmin=None,
-            vmax=None,
-            cmap='PuRd',
-            show=False,
-            title=None,
-            atoms_idx=None,
-            orbitals=None,
-            intensity=1.0,
-            use_subplot=False,
-            colors=('r', 'g', 'b', 'purple'),
-            colorspace='lab',
->>>>>>> e0c113b8
     ):
         """
         Plot projected spectral function onto multiple subplots or a single plot with color mapping.
