"""
Plotting utilities
"""
from typing import Union, Sequence
import warnings
import itertools
<<<<<<< HEAD
=======
import colorsys
>>>>>>> fb794937
import matplotlib.pyplot as plt

import numpy as np
from colormath.color_conversions import convert_color
from colormath.color_objects import (
    HSVColor,
    LabColor,
    LCHabColor,
    LCHuvColor,
    XYZColor,
    sRGBColor,
)
from matplotlib import cycler, rcParams
from matplotlib.style import context
<<<<<<< HEAD
from matplotlib.colors import to_rgb
=======
from matplotlib.colors import to_rgb, cnames
>>>>>>> fb794937
from matplotlib.patches import Patch

from .unfold import UnfoldKSet, clean_latex_string, process_projection_options, parse_atoms
from .effective_mass import EffectiveMass, fitted_band

# pylint: disable=too-many-locals, too-many-arguments, import-outside-toplevel, too-many-branches, too-many-statements, too-many-nested-blocks, unexpected-keyword-arg


class UnfoldPlotter:
    """A collection plotting tools for unfolded band structures"""

    def __init__(self, unfold: UnfoldKSet):
        """
        Instantiate the plotter object

        :param unfold: `UnfoldKSet` object to be *plotted*.
        """
        self.unfold = unfold

    def plot_dos(self, ax, dos_plotter, dos_label, dos_options, ylim, eref, atoms=None, colours=None, orbitals_subplots=None):
        """
        Prepare and plot the density of states.
        """
        from pymatgen.electronic_structure.core import Spin

        if not dos_options:
            dos_options = {}

        from sumo.plotting import sumo_base_style, sumo_bs_style
        plt.style.use([sumo_base_style, sumo_bs_style])

        if atoms:
            # set DOS element & orbital colours to match the easyunfold band structure projections
            def _get_orbital_colour_dict(index, colour_list):
                # set s,p,d,f to different shades of colours[i]
                return {
                    's': adjust_lightness(colour_list[index], 1.0),
                    'p': adjust_lightness(colour_list[index], 0.7),
                    'px': adjust_lightness(colour_list[index], 0.7),
                    'py': adjust_lightness(colour_list[index], 0.8),
                    'pz': adjust_lightness(colour_list[index], 0.6),
                    'd': adjust_lightness(colour_list[index], 0.45),
                    'dxy': adjust_lightness(colour_list[index], 0.45),
                    'dyz': adjust_lightness(colour_list[index], 0.55),
                    'dxz': adjust_lightness(colour_list[index], 0.35),
                    'dz2': adjust_lightness(colour_list[index], 0.65),
                    'dx2-y2': adjust_lightness(colour_list[index], 0.25),
                    'x2-y2': adjust_lightness(colour_list[index], 0.25),  # labelled differently in VASP PROCAR
                    'f': adjust_lightness(colour_list[index], 0.2)
                }

            # Create a dictionary with different shades of colours[i] for each orbital
            sumo_colours = {atom: _get_orbital_colour_dict(i, colours) for i, atom in enumerate(atoms)}
            if len(atoms) != len(set(atoms)):
                # if atom entries are not all unique (i.e. repeated with different orbitals), then adjust colours of specific orbitals
                for i, atom, this_orbitals in zip(range(len(atoms)), atoms, orbitals_subplots):
                    if this_orbitals != 'all':
                        orbital_list = [token.strip() for token in this_orbitals.split(',')]
                        orbital_colour_dict = _get_orbital_colour_dict(i, colours)
                        for orbital in orbital_list:
                            # set all orbital keys with "orbital" in key:
                            for key in sumo_colours[atom].keys():
                                if orbital in key:
                                    sumo_colours[atom][key] = orbital_colour_dict[key]
        else:
            sumo_colours = None

        # don't use first 4 colours; these are the band structure line colours:
        cycle = cycler('color', rcParams['axes.prop_cycle'].by_key()['color'][4:])
        with context({'axes.prop_cycle': cycle}):
            try:
                plot_data = dos_plotter.dos_plot_data(xmin=ylim[0],
                                                      xmax=ylim[1],
                                                      zero_energy=eref,
                                                      zero_to_efermi=False,
                                                      colours=sumo_colours,
                                                      **dos_options)
            except TypeError:  # sumo < 2.3
                try:
                    plot_data = dos_plotter.dos_plot_data(xmin=ylim[0],
                                                          xmax=ylim[1],
                                                          ref_energy=eref,
                                                          zero_to_efermi=False,
                                                          colours=sumo_colours,
                                                          **dos_options)
                except TypeError:  # sumo < 2.2
                    plot_data = dos_plotter.dos_plot_data(xmin=ylim[0],
                                                          xmax=ylim[1],
                                                          zero_to_efermi=True,
                                                          colours=sumo_colours,
                                                          **dos_options)

        mask = plot_data['mask']
        energies = plot_data['energies'][mask]
        lines = plot_data['lines']
        spins = [Spin.up] if len(lines[0][0]['dens']) == 1 else [Spin.up, Spin.down]

        # disable y ticks for DOS panel
        ax.tick_params(axis='y', which='both', right=False)

        for line_set in plot_data['lines']:
            for line, spin in itertools.product(line_set, spins):
                if spin == Spin.up or len(spins) == 1:
                    label = line['label']
                    densities = line['dens'][spin][mask]
                else:
                    label = ''
                    densities = -line['dens'][spin][mask]

                line_style = '-'
                if label:
                    if any(i in label for i in ['py', 'dyz']):
                        line_style = '--'
                    elif any(i in label for i in ['pz', 'dxz']):
                        line_style = ':'
                    elif any(i in label for i in ['dz2']):
                        line_style = '-.'
                    elif any(i in label for i in ['x2-y2']):
                        line_style = (5, (10, 3))

                ax.fill_betweenx(energies, densities, 0, lw=0, facecolor=line['colour'], alpha=line['alpha'])
                ax.plot(densities, energies, label=label, color=line['colour'], ls=line_style, lw=1)

        # x and y axis reversed versus normal dos plotting
        ax.set_ylim(*ylim)
        if len(spins) == 1:
            ax.set_xlim(0, plot_data['ymax'])
        else:
            ax.set_xlim(plot_data['ymin'], plot_data['ymax'])

        if dos_label is not None:
            ax.set_xlabel(dos_label)

        ax.set_xticklabels([])
        ax.set_yticklabels([])
        ax.legend(loc=2, frameon=False, ncol=1, bbox_to_anchor=(1.0, 1.0), fontsize=9)

        return ax

    def plot_spectral_function(
        self,
        engs: np.ndarray,
        sf: np.ndarray,
        dos_plotter=None,
        dos_label=None,
        dos_options=None,
        zero_line=False,
        eref=None,
        figsize=(4, 3),
        ylim=(-5, 5),
<<<<<<< HEAD
        dpi=150,
        colour_norm=1.0,
=======
        dpi=300,
        vscale=1.0,
>>>>>>> fb794937
        contour_plot=False,
        alpha=1.0,
        save=False,
        ax=None,
        vmin=None,
        vmax=None,
        cmap='PuRd',
        show=False,
        title=None,
        intensity=1.0,
    ):
        """
        Plot the spectral function.

        :param engs: The energies of the spectral functions.
        :param sf: An array of the spectral function.
        :param eref: Reference energy to be used - this energy will be set as zero.
        :param figsize: Size of the figure.
        :param ylim: Plotting limit for the y-axis, with respect to `eref`.
        :param dpi: DPI of the generated graph.
<<<<<<< HEAD
        :param colour_norm: A normalisation/scaling factor for the colour map. Smaller values will increase the colour intensity.
        :param contour_plot): Whether to use contour plot instead of normal meshed color map.
        :param alphathe color map.
        :param savethe file where the generated figure is saved.
        :param ax: An existing plotting axis to be be used.
        :param vminfor the color map.
        :param vmaxfor the color map.
=======
        :param vscale: A normalisation/scaling factor for the colour map. Smaller values will increase the colour intensity.
        :param contour_plot: Whether to use contour plot instead of normal meshed color map.
        :param alpha: Color map transparency factor.
        :param save: The file to save the generated figure to.
        :param ax: An existing plotting axis to be used.
        :param vmin: Min value for the colour map.
        :param vmax: Max value for the colour map.
>>>>>>> fb794937
        :param cmap: Name of the color map to be used.

        :returns: The figure generated containing the spectral function.
        """
        unfold = self.unfold
        kdist = unfold.get_kpoint_distances()
        # Extend of x axis
        xmin, xmax = kdist.min(), kdist.max()
        nspin = sf.shape[0]

        if eref is None:
            eref = unfold.calculated_quantities.get('vbm', 0.0)

        if dos_plotter:
<<<<<<< HEAD
            from pymatgen.electronic_structure.core import Spin

            fig, axes = plt.subplots(
                1, 2, facecolor="w", gridspec_kw={"width_ratios": [3, 1], "wspace": 0},
                figsize=figsize, dpi=dpi
            )
            if nspin > 1:
                warnings.warn("DOS plotter is not supported for spin-separated plots. Reverting to non spin-polarised plotting.")
=======
            fig, axes = plt.subplots(1, 2, facecolor='w', gridspec_kw={'width_ratios': [3, 1], 'wspace': 0}, figsize=figsize, dpi=dpi)
            if nspin > 1:
                warnings.warn('DOS plotter is not supported for spin-separated plots. Reverting to non spin-polarised plotting.')
>>>>>>> fb794937
                nspin = 1
        else:
            if ax is None:
                if nspin == 1:
                    fig, ax = plt.subplots(1, 1, figsize=figsize, dpi=dpi)
                    axes = [ax]
                else:
                    fig, axes = plt.subplots(1, 2, figsize=figsize, dpi=dpi)
            else:
                if not isinstance(ax, list):
                    axes = [ax]
                else:
                    axes = ax
                fig = axes[0].figure

        # Shift the kdist so the pcolormesh draw the pixel centred on the original point
        X, Y = np.meshgrid(kdist, engs - eref)

        # Calculate the min and max values within the field of view, scaled by the factor
        mask = (engs < (ylim[1] + eref)) & (engs > (ylim[0] + eref))
        vmin = sf[:, mask, :].min() if vmin is None else vmin

        if vmax is None:
            vmax = sf[:, mask, :].max()
<<<<<<< HEAD
            vmax = (vmax - vmin) * colour_norm + vmin
=======
            vmax = (vmax - vmin) * (vscale /
                                    intensity) + vmin  # vscale and intensity have the equal opposite effect on the colour intensity
>>>>>>> fb794937

        for ispin, ax_ in zip(range(nspin), axes):
            if contour_plot:
                ax_.contourf(X, Y, sf[ispin], cmap=cmap, vmax=vmax, vmin=vmin, alpha=alpha)
            else:
                ax_.pcolormesh(X, Y, sf[ispin], cmap=cmap, shading='auto', vmax=vmax, vmin=vmin, alpha=alpha)

            ax_.set_xlim(xmin, xmax)
            ax_.set_ylim(*ylim)
            ax_.set_ylabel('Energy (eV)', labelpad=5)
            if title:
                ax_.set_title(title)

            # Label the kpoints
            self._add_kpoint_labels(ax_)

        if dos_plotter:
            ax = fig.axes[1]
<<<<<<< HEAD

            if not dos_options:
                dos_options = {}

            # don't use first 4 colours; these are the band structure line colours
            from sumo.plotting import sumo_base_style, sumo_bs_style
            plt.style.use([sumo_base_style, sumo_bs_style])

            cycle = cycler("color", rcParams["axes.prop_cycle"].by_key()["color"][4:])
            with context({"axes.prop_cycle": cycle}):
                plot_data = dos_plotter.dos_plot_data(xmin = ylim[0], xmax = ylim[1],
                                                      zero_energy=eref, zero_to_efermi=False,
                                                      **dos_options)

            mask = plot_data["mask"]
            energies = plot_data["energies"][mask]
            lines = plot_data["lines"]
            spins = [Spin.up] if len(lines[0][0]["dens"]) == 1 else [Spin.up, Spin.down]

            # disable y ticks for DOS panel
            ax.tick_params(axis="y", which="both", right=False)

            for line_set in plot_data["lines"]:
                for line, spin in itertools.product(line_set, spins):
                    if spin == Spin.up or len(spins) == 1:
                        label = line["label"]
                        densities = line["dens"][spin][mask]
                    else:
                        label = ""
                        densities = -line["dens"][spin][mask]
                    ax.fill_betweenx(
                        energies,
                        densities,
                        0,
                        lw=0,
                        facecolor=line["colour"],
                        alpha=line["alpha"],
                    )
                    ax.plot(densities, energies, label=label, color=line["colour"])

            # x and y axis reversed versus normal dos plotting
            ax.set_ylim(*ylim)
            if len(spins) == 1:
                ax.set_xlim(0, plot_data["ymax"])
            else:
                ax.set_xlim(plot_data["ymin"], plot_data["ymax"])

            if dos_label is not None:
               ax.set_xlabel(dos_label)

            ax.set_xticklabels([])
            ax.set_yticklabels([])
            ax.legend(loc=2, frameon=False, ncol=1, bbox_to_anchor=(1.0, 1.0), fontsize=9)
=======
            ax = self.plot_dos(ax, dos_plotter, dos_label, dos_options, ylim, eref)
>>>>>>> fb794937

        if zero_line:
            try:
                from sumo.plotting import draw_themed_line
<<<<<<< HEAD
                draw_themed_line(0, axes[0], zorder = 10)  # bump zorder to put on top of pcolormesh
=======
                try:
                    draw_themed_line(0, axes[0], zorder=10)  # bump zorder to put on top of pcolormesh
                except TypeError:  # old sumo
                    draw_themed_line(0, axes[0])
>>>>>>> fb794937
                if dos_plotter:
                    draw_themed_line(0, axes[1])

            except ImportError:
<<<<<<< HEAD
                warnings.warn("zero_line option requires sumo to be installed!")
=======
                warnings.warn('zero_line option requires sumo to be installed!')
>>>>>>> fb794937

        fig.tight_layout(pad=0.2)
        if save:
            fig.savefig(save, dpi=dpi, bbox_inches='tight')
        if show:
            fig.show()
        return fig

    def _plot_spectral_function_rgba(
        self,
        engs: np.ndarray,
        sf: np.ndarray,
        eref: Union[None, float] = None,
        figsize=(4, 3),
        ylim=(-3, 3),
        dpi: float = 150,
<<<<<<< HEAD
        colour_norm: float = 1.0,
=======
        vscale: float = 1.0,
>>>>>>> fb794937
        save: bool = False,
        ax: Union[None, plt.Axes] = None,
        show: bool = False,
        title: Union[None, str] = None,
        vmin: Union[None, float] = None,
        vmax: Union[None, float] = None,
        intensity: float = 1.0,
    ):
        """
        Plot spectral function defined as RGBA colours

        :param np.ndarray engs: The energies of the spectral functions.
        :param sf: An array of the spectral function.
        :param float eref: Reference energy to be used - this energy will be set as zero.
        :param figsize: Size of the figure.
        :param ylim: Plotting limit for the y-axis, with respect to `eref`.
        :param dpi: DPI of the generated graph.
        :param save: The file where the generated figure is saved.
        :param ax: An existing plotting axis to be used.
        :param vmin: Lower bound for constructing the alpha channel.
        :param vmax: Upper bound for constructing the alpha channel.
<<<<<<< HEAD
        :param colour_norm: Scaling factor for the alpha channel.
=======
        :param vscale: Scaling factor for the alpha channel.
>>>>>>> fb794937
        :param title: Title for the plot.

        :returns: the figure generated containing the spectral function.
        """
        unfold = self.unfold
        nspin = sf.shape[0]

        if eref is None:
            eref = unfold.calculated_quantities.get('vbm', 0.0)

        if ax is None:
            if nspin == 1:
                fig, ax = plt.subplots(1, 1, figsize=figsize, dpi=dpi)
                axes = [ax]
            else:
                fig, axes = plt.subplots(1, 2, figsize=figsize, dpi=dpi)
        else:
            if not isinstance(ax, list):
                axes = [ax]
            else:
                axes = ax
            fig = axes[0].figure

        mask = (engs < (ylim[1] + eref)) & (engs > (ylim[0] + eref))
        vmin = sf[:, mask, :, 3].min() if vmin is None else vmin

        if vmax is None:
            vmax = sf[:, mask, :, 3].max()

        # Clip the alpha range
        alpha = sf[:, :, :, 3]
<<<<<<< HEAD
        alpha = (alpha - vmin) / (vmax - vmin) * (1/colour_norm)
=======
        alpha = ((alpha - vmin) / (vmax - vmin)) * (intensity / vscale)  # vscale & intensity have equal opposite effects
>>>>>>> fb794937
        alpha = np.clip(alpha, 0, 1)
        sf[:, :, :, 3] = alpha

        for ispin, ax_ in zip(range(nspin), axes):
            # plt.imshow's pixel coordinates are not at the centre of the pixel
            # Hence, the `extent`` needs to be updated so the centre of the pixel is aligned with the coordinates:
            extent = np.array([0, sf.shape[2], max(engs) - eref, min(engs) - eref])
            ebin = (max(engs) - min(engs)) / sf.shape[1]
            extent[:2] -= 0.5
            extent[2:] -= ebin * 0.5
            ax_.imshow(sf[ispin], extent=extent, aspect='auto', origin='upper')
            ax_.set_ylim(ylim)
            ax_.set_xlim(0, sf.shape[2])
            ax_.set_ylabel('Energy (eV)', labelpad=5)
            ax_.set_title(title)
            self._add_kpoint_labels(ax_, x_is_kidx=True)

        fig.tight_layout(pad=0.2)
        if save:
            fig.savefig(save, dpi=dpi)
        if show:
            fig.show()
        return fig

    def _add_kpoint_labels(self, ax: plt.Axes, x_is_kidx=False):
        """Add labels to the k-points for a given axes"""
        # Label the kpoints
        labels = self.unfold.kpoint_labels
        kdist = self.unfold.get_kpoint_distances()

        # Explicit label indices
        tick_locs = []
        tick_labels = []
        for index, label in labels:
            if x_is_kidx:
                xloc = index
            else:
                xloc = kdist[index]
            ax.axvline(x=xloc, lw=0.5, color='k', ls=':', alpha=0.8)
            tick_locs.append(xloc)
            tick_labels.append(clean_latex_string(label))
        ax.set_xticks(tick_locs)
        ax.set_xticklabels(tick_labels)

    def plot_effective_mass(self,
                            eff: EffectiveMass,
                            engs: np.ndarray,
                            sf: np.ndarray,
                            eref: Union[None, float] = None,
                            save: Union[None, str] = None,
                            show: bool = False,
                            effective_mass_data: dict = None,
                            **kwargs):
        """
        Plot the effective masses on top of the spectral function.

        :param eff: An `EffectiveMass` object used for plotting.
        :param engs: The energies of the spectral functions.
        :param sf: An array of the spectral function.
        :param eref: Reference energy to be used - this energy will be set as zero.
        :param effective_mass_data: Calculated data of the effective masses.

        :returns: A figure with the data used for fitting effective mass plotted on top of the spectral function.
        """

        kcbm = eff.get_band_extrema(mode='cbm')[0]
        kvbm = eff.get_band_extrema(mode='vbm')[0]
        all_k = sorted(list(set(list(kcbm) + list(kvbm))))
        kdist = self.unfold.get_kpoint_distances()
        xwidth = 0.2
        if eref is None:
            eref = self.unfold.calculated_quantities['vbm']

        fig, axes = plt.subplots(1, len(all_k))
        if effective_mass_data is None:
            effective_mass_data = eff.get_effective_masses()

        # Plot the spectral function
        for (ik, ax) in zip(all_k, axes):
            self.plot_spectral_function(engs, sf, ax=ax, eref=eref, **kwargs)
            xk = kdist[ik]
            xlim = (xk - xwidth / 2, xk + xwidth / 2)
            ax.set_xlim(xlim)
            ax.set_title(f'Kpoint: {ik}')

        elec = effective_mass_data['electrons']
        # Plot the detected effective mass fitting data on top
        for entry in elec:
            ik = entry['kpoint_index']
            iax = all_k.index(ik)
            x = entry['raw_data']['kpoint_distances']
            y = entry['raw_data']['effective_energies']
            axes[iax].plot(x, np.asarray(y) - eref, '-o', color='C1')

        hole = effective_mass_data['holes']
        for entry in hole:
            ik = entry['kpoint_index']
            iax = all_k.index(ik)
            x = entry['raw_data']['kpoint_distances']
            y = entry['raw_data']['effective_energies']
            axes[iax].plot(x, np.asarray(y) - eref, '-o', color='C2')
        if save:
            fig.savefig(save)

        if show:
            fig.show()
        return fig

    def plot_spectral_weights(
        self,
        figsize=(4, 3),
        ylim=(-3, 3),
        dpi: float = 150,
        factor: float = 3.0,
        eref: Union[None, float] = None,
        color: str = 'C1',
        alpha: float = 0.5,
        save: Union[None, str] = None,
        ax: Union[None, plt.Axes] = None,
        show: bool = False,
        title: Union[None, str] = None,
    ):
        """
        Plot the spectral weights.

        ```{note}
        The reduction of symmetry means there can be multiple supercell kpoints for each
        primitive cell kpoint. When using this scattering plot representation, the markers can
        overlap each other leading to misrepresentations of the actual effective band structure.
        ```

        However, this function is still useful when: 1. the symmetry splitting is turned off. 2.
        direct visualization of the underlying spectral weight is needed. 3. Check the correctness
        of effective mass extraction.

        :param eref: Reference energy to be used - this energy will be set as zero.
        :param figsize: Size of the figure.
        :param ylim: Plotting limit for the y-axis, with respect to `eref`.
        :param dpi: DPI of the generated graph.
        :param alpha: Alpha for the markers.
        :param save: Name of the file where the generated figure is saved.
        :param ax: Existing plotting axes to be used (list if having two spin channels).
        :param factor: Scaling factor for the marker size.
        :param color: Color of the markers.
        :param title: Title for the generated plot.

        :returns: A Figure with the spectral weights plotted as a scatter plot.
        """
        unfold = self.unfold
        kdist = unfold.get_kpoint_distances()
        # a list of spectral weights each with (nspin, nkset, nbands, 2)
        sws = unfold.get_spectral_weights()
        nspin = sws[0].shape[0]

        nb = sws[0].shape[2]

        if eref is None:
            eref = unfold.calculated_quantities.get('vbm', 0.0)

        if ax is None:
            if nspin == 1:
                fig, ax = plt.subplots(1, 1, figsize=figsize, dpi=dpi)
                axes = [ax]
            else:
                fig, axes = plt.subplots(1, 2, figsize=figsize, dpi=dpi)
        else:
            if not isinstance(ax, list):
                axes = [ax]
            else:
                axes = ax
            fig = axes[0].figure

        kweights = unfold.expansion_results['weights']
        xs = []
        ys = []
        ss = []
        # Each spin channel
        for (ispin, ax_) in zip(range(nspin), axes):
            # Collect data
            for (ik, sw) in enumerate(sws):
                # Each sub kpoint
                for isubk in range(sw.shape[1]):
                    x = np.repeat(kdist[ik], nb)
                    y = sw[ispin, isubk, :, 0] - eref
                    marker_size = (sw[ispin, isubk, :, 1] * factor) * kweights[ik][isubk]
                    xs.append(x)
                    ys.append(y)
                    ss.append(marker_size)

            ax_.scatter(
                np.vstack(xs),
                np.vstack(ys),
                s=np.vstack(ss),
                color=color,
                alpha=alpha,
                lw=0.0,
            )
            ax_.set_xlim(0, kdist.max())
            ax_.set_ylim(ylim)
            ax_.set_ylabel('Energy [eV]', labelpad=5)
            if title:
                ax_.set_title(title)
            self._add_kpoint_labels(ax_)

        fig.tight_layout(pad=0.2)

        if save:
            fig.savefig(save, dpi=dpi)
        if show:
            fig.show()
        return fig

    def plot_projected(
<<<<<<< HEAD
        self,
        procar: Union[str, list] = "PROCAR",
        dos_plotter=None,
        dos_label=None,
        dos_options=None,
        zero_line=False,
        eref=None,
        gamma=False,
        npoints=2000,
        sigma=0.2,
        ncl=False,
        symm_average=True,
        figsize=(4, 3),
        ylim=(-5, 5),
        dpi=150,
        colour_norm=1.0,
        contour_plot=False,
        alpha=1.0,
        save=False,
        ax=None,
        vmin=None,
        vmax=None,
        cmap='PuRd',
        show=False,
        title=None,
        atoms=None,
        atoms_idx=None,
        orbitals=None,
        use_subplot=False,
        colors=('r', 'g', 'b', 'purple'),
        colorspace='lab',
=======
            self,
            procar: Union[str, list] = 'PROCAR',
            dos_plotter=None,
            dos_label=None,
            dos_options=None,
            zero_line=False,
            eref=None,
            gamma=False,
            npoints=2000,
            sigma=0.2,
            ncl=False,
            symm_average=True,
            figsize=(4, 3),
            ylim=(-5, 5),
            dpi=300,
            vscale=1.0,
            contour_plot=False,
            alpha=1.0,
            save=False,
            ax=None,
            cmap='PuRd',
            show=False,
            title=None,
            atoms=None,
            poscar='POSCAR',
            atoms_idx=None,
            orbitals=None,
            use_subplot=False,
            colours=('r', 'g', 'b', 'purple'),
            colorspace='lab',
            intensity=1.0,
>>>>>>> fb794937
    ):
        """
        Plot projected spectral function onto multiple subplots or a single plot with color mapping.

        This simply computes the spectral function at each orbital/atoms sites and plot them onto
        multiple subplots. The columns are for each orbital and the rows are for each spin channel.

        :param procar: Name of names of the `PROCAR` files.

        :returns: Generated plot.
        """
        unfoldset = self.unfold
        unfoldset.load_procar(procar)
        nspin = unfoldset.calculated_quantities['spectral_weights_per_set'][0].shape[0]

        if atoms_idx is not None:
            atoms_idx_subplots = atoms_idx.split('|')  # list of strings

        else:  # parse atoms
<<<<<<< HEAD
            atoms, atoms_idx_subplots, _ = parse_atoms(atoms, orbitals)
=======
            atoms, atoms_idx_subplots, _ = parse_atoms(atoms, orbitals, poscar)
>>>>>>> fb794937
            # atoms as a list, atoms_idx_subplots as a list of lists

        if orbitals is not None:
            orbitals_subplots = orbitals.split('|')

            # Special case: if only one set is passed, apply it to all atomic specifications
            if len(orbitals_subplots) == 1:
                orbitals_subplots = orbitals_subplots * len(atoms_idx_subplots)

            if len(orbitals_subplots) != len(atoms_idx_subplots):
                raise ValueError('The number of elected orbitals and atoms indices are not matched.')
        # If not set, use all for all subsets
        else:
            orbitals_subplots = ['all'] * len(atoms_idx_subplots)

        # Load the data

        nsub = len(atoms_idx_subplots)

        all_sf = []
        vmaxs = []

        if eref is None:
            eref = unfoldset.calculated_quantities.get('vbm', 0.0)

        # Collect spectral functions and scale
        for i, this_idx, this_orbitals in zip(range(len(atoms_idx_subplots)), atoms_idx_subplots, orbitals_subplots):
            # Setup the atoms_idx and orbitals
            if isinstance(this_idx, str):
                this_idx, this_orbitals = process_projection_options(this_idx, this_orbitals)
            else:  # list of integers; pre-processed by specifying atoms
<<<<<<< HEAD
                if this_orbitals != "all":
                    this_orbitals = [token.strip() for token in this_orbitals[1].split(',')]
=======
                if this_orbitals != 'all':
                    this_orbitals = [token.strip() for token in this_orbitals.split(',')]
>>>>>>> fb794937

            eng, spectral_function = unfoldset.get_spectral_function(gamma=gamma,
                                                                     npoints=npoints,
                                                                     sigma=sigma,
                                                                     ncl=ncl,
                                                                     atoms_idx=this_idx,
                                                                     orbitals=this_orbitals,
                                                                     symm_average=symm_average)
            all_sf.append(spectral_function)

            emin, emax = ylim
            # Clip the effective range
            mask = (eng < (emax + eref)) & (eng > (emin + eref))
            vmin = spectral_function[:, mask, :].min()
            vmax = spectral_function[:, mask, :].max()
<<<<<<< HEAD
            vmax = (vmax - vmin) * colour_norm + vmin
=======
            vmax = (vmax - vmin) * (vscale / intensity) + vmin  # vscale & intensity have equal opposite effects
>>>>>>> fb794937
            vmaxs.append(vmax)

        # Workout the vmax and vmin
        vmax = max(vmaxs)
        vmin = 0.

        if use_subplot:
            if dos_plotter:
<<<<<<< HEAD
                warnings.warn("DOS plotter is not supported for projected subplots. Use `--combined` if "
                              "you want to plot the DOS along with the projected band structure!")
=======
                warnings.warn('DOS plotter is not supported for projected subplots. Use `--combined` if '
                              'you want to plot the DOS along with the projected band structure!')
>>>>>>> fb794937
            fig, axs = plt.subplots(nspin, len(atoms_idx_subplots), sharex=True, sharey=True, squeeze=False, figsize=(3.0 * nsub, 4.0))
            # Plot the spectral function with constant colour scales
            for spectral_function, i in zip(all_sf, range(len(atoms_idx_subplots))):
                if (title is None or any(atom == title for atom in atoms)) and atoms is not None:
                    # use atoms as titles (checks if atom == title from previous subplot)
                    title = atoms[i]

                plotter = UnfoldPlotter(unfoldset)
                plotter.plot_spectral_function(
                    eng,
                    spectral_function,
                    eref=eref,
                    save=save,
                    colour_norm=colour_norm,
                    vmax=vmax,
                    vmin=vmin,
                    cmap=cmap,
                    title=title,
                    ax=axs[:, i].tolist(),
                    figsize=figsize,
                    show=show,
                    contour_plot=contour_plot,
                    alpha=alpha,
                    dpi=dpi,
                    ylim=ylim,
                    intensity=intensity,
                )
        else:
            # Make a combined plot
            sf_size = all_sf[0].shape
            stacked_sf = np.stack(all_sf, axis=-1).reshape(np.prod(sf_size), len(all_sf))

            # Construct the colour basis
            colours = colours[:len(all_sf)]
            # Compute spectral weight data with RGB reshape it back into the shape (nengs, nk, 3)
            sf_rgb = interpolate_colors(colours, stacked_sf, colorspace, normalize=True).reshape(sf_size + (3,))
            sf_sum = np.sum(all_sf, axis=0)[:, :, :, None]
            sf_rgba = np.concatenate([sf_rgb, sf_sum], axis=-1)

            if dos_plotter:
<<<<<<< HEAD
                from pymatgen.electronic_structure.core import Spin

                fig, axes = plt.subplots(
                    1, 2, facecolor="w", gridspec_kw={"width_ratios": [3, 1], "wspace": 0},
                    figsize=figsize, dpi=dpi, squeeze=True
                )
                ax = axes[0]
                if nspin > 1:
                    warnings.warn(
                        "DOS plotter is not supported for spin-separated plots. Reverting to non spin-polarised plotting.")
=======
                fig, axes = plt.subplots(1,
                                         2,
                                         facecolor='w',
                                         gridspec_kw={
                                             'width_ratios': [3, 1],
                                             'wspace': 0
                                         },
                                         figsize=figsize,
                                         dpi=dpi,
                                         squeeze=True)
                ax = axes[0]
                if nspin > 1:
                    warnings.warn('DOS plotter is not supported for spin-separated plots. Reverting to non spin-polarised plotting.')
>>>>>>> fb794937
                    nspin = 1

            elif ax is None:
                fig, ax = plt.subplots(1, nspin, figsize=figsize, squeeze=True)

            self._plot_spectral_function_rgba(
                eng,
                sf_rgba,
                eref=eref,
                save=save,
                title=title,
<<<<<<< HEAD
                colour_norm=colour_norm,
=======
                vscale=vscale,
>>>>>>> fb794937
                ax=ax,
                figsize=figsize,
                show=show,
                dpi=dpi,
                ylim=ylim,
                intensity=intensity,
            )

            if dos_plotter:
                ax = fig.axes[1]
<<<<<<< HEAD

                if not dos_options:
                    dos_options = {}

                # don't use first 4 colours; these are the band structure line colours
                from sumo.plotting import sumo_base_style, sumo_bs_style
                plt.style.use([sumo_base_style, sumo_bs_style])

                cycle = cycler("color", rcParams["axes.prop_cycle"].by_key()["color"][4:])
                with context({"axes.prop_cycle": cycle}):
                    plot_data = dos_plotter.dos_plot_data(xmin=ylim[0], xmax=ylim[1],
                                                          zero_energy=eref, zero_to_efermi=False,
                                                          **dos_options)

                mask = plot_data["mask"]
                energies = plot_data["energies"][mask]
                lines = plot_data["lines"]
                spins = [Spin.up] if len(lines[0][0]["dens"]) == 1 else [Spin.up, Spin.down]

                # disable y ticks for DOS panel
                ax.tick_params(axis="y", which="both", right=False)

                for line_set in plot_data["lines"]:
                    for line, spin in itertools.product(line_set, spins):
                        if spin == Spin.up or len(spins) == 1:
                            label = line["label"]
                            densities = line["dens"][spin][mask]
                        else:
                            label = ""
                            densities = -line["dens"][spin][mask]
                        ax.fill_betweenx(
                            energies,
                            densities,
                            0,
                            lw=0,
                            facecolor=line["colour"],
                            alpha=line["alpha"],
                        )
                        ax.plot(densities, energies, label=label, color=line["colour"])

                # x and y axis reversed versus normal dos plotting
                ax.set_ylim(*ylim)
                if len(spins) == 1:
                    ax.set_xlim(0, plot_data["ymax"])
                else:
                    ax.set_xlim(plot_data["ymin"], plot_data["ymax"])

                if dos_label is not None:
                    ax.set_xlabel(dos_label)

                ax.set_xticklabels([])
                ax.set_yticklabels([])
                ax.legend(loc=2, frameon=False, ncol=1, bbox_to_anchor=(1.0, 1.0), fontsize=9)
=======
                ax = self.plot_dos(ax, dos_plotter, dos_label, dos_options, ylim, eref, atoms, colours, orbitals_subplots)
>>>>>>> fb794937

            if zero_line:
                try:
                    from sumo.plotting import draw_themed_line
                    if dos_plotter:
<<<<<<< HEAD
                        draw_themed_line(0, axes[0], zorder=10)  # bump zorder to put on top of pcolormesh
=======
                        try:
                            draw_themed_line(0, axes[0], zorder=10)  # bump zorder to put on top of pcolormesh
                        except TypeError:  # old sumo
                            draw_themed_line(0, axes[0])
>>>>>>> fb794937
                        draw_themed_line(0, axes[1])
                    else:
                        draw_themed_line(0, ax)

                except ImportError:
<<<<<<< HEAD
                    warnings.warn("zero_line option requires sumo to be installed!")
=======
                    warnings.warn('zero_line option requires sumo to be installed!')
>>>>>>> fb794937

            if atoms is not None:  # add figure legend with atoms and colors
                legend_elements = []
                for i, atom in enumerate(atoms):
<<<<<<< HEAD
                    legend_elements.append(Patch(facecolor=colors[i], label=atom, alpha=0.7))
                fig.axes[0].legend(handles=legend_elements, bbox_to_anchor=(1.025, 1))
=======
                    legend_elements.append(Patch(facecolor=colours[i], label=atom, alpha=0.7))
                fig.axes[0].legend(handles=legend_elements, bbox_to_anchor=(1.025, 1), fontsize=9)
>>>>>>> fb794937
                fig.subplots_adjust(right=0.78)  # ensure legend is not cut off

        return fig

    @staticmethod
    def plot_effective_mass_fit(efm: EffectiveMass,
                                npoints: int = 3,
                                carrier: str = 'electrons',
                                idx: int = 0,
                                ax: Union[plt.Axes, None] = None,
                                save: Union[None, str] = None,
                                dpi: float = 120):
        """
        Plot detected band edges and the fitted effective masses.

        :param efm: `EffectiveMass` object for plotting.
        :param npoints: The number of points to be used for fitting.
        :param carrier: Type of the charge carrier, e.g. `electrons` or `holes`.
        :param idx: Index for the detected effective mass of the same kind.
        :param ax: `plt.Axes` used for plotting.
        :param save: Name of the file used for saveing.
        :param dpi: DPI of the figure when saving.

        :return: A figure with plotted data.
        """
        data = efm.get_effective_masses(npoints=npoints)[carrier][idx]

        x = data['raw_data']['kpoint_distances']
        y = data['raw_data']['effective_energies']
        me = data['effective_mass']
        x1, y1 = fitted_band(x, me)
        if ax is None:
            fig, ax = plt.subplots(1, 1)
        ax.plot(x, y, 'x-', label='Energy ')
        ax.plot(x1, y1 + y[0], label='fitted')
        ax.legend()
        if save:
            fig.savefig(save, dpi=dpi)
        return fig


def interpolate_colors(colours: Sequence, weights: list, colorspace='lab', normalize=True):
    """
    Interpolate colours at a number of points within a colorspace.

    :param colours: A list of colours specified in any way supported by matplotlib.
    :param weights: A list of weights with the shape (n, N). Where the N values of
      the last axis give the amount of N colours supplied in `colours`.
    :param colorspace: The colorspace in which to perform the interpolation. The
            allowed values are rgb, hsv, lab, luvlc, lablch, and xyz.

    :returns: A list of colours, specified in the rgb format as a (n, 3) array.
    """

    # Set up and check the color spaces
    colorspace_mapping = {
        'rgb': sRGBColor,
        'hsv': HSVColor,
        'lab': LabColor,
        'luvlch': LCHuvColor,
        'lablch': LCHabColor,
        'xyz': XYZColor,
    }

    if colorspace not in colorspace_mapping:
        raise ValueError(f'colorspace must be one of {colorspace_mapping.keys()}')

    colorspace = colorspace_mapping[colorspace]

    # Convert matplotlib color specification to colormath sRGB
    colors_srgb = [sRGBColor(*to_rgb(c)) for c in colours]

    colors_basis = [np.array(convert_color(srgb, colorspace, target_illuminant='d50').get_value_tuple()) for srgb in colors_srgb]

    # ensure weights is a numpy array
    weights = np.asarray(weights)

    # Normalise the weights if needed
    if normalize:
        weights = weights / np.linalg.norm(weights, axis=1)[:, None]

    # perform the interpolation in the colorspace basis
    interpolated_colors = colors_basis[0] * weights[:, 0][:, None]
    for i in range(1, len(colors_basis)):
        interpolated_colors += colors_basis[i] * weights[:, i][:, None]

    # convert the interpolated colors back to RGB
    rgb_colors = [convert_color(colorspace(*c), sRGBColor).get_value_tuple() for c in interpolated_colors]
    rgb_colors = np.stack(rgb_colors, axis=0)

    # ensure all rgb values are less than 1 (sometimes issues in interpolation gives
    np.clip(rgb_colors, 0, 1, rgb_colors)
    return rgb_colors


def adjust_lightness(color, amount=0.5):
    """
    Lightens the given color by multiplying (1-luminosity) by the given amount.
    Input can be matplotlib color string, hex string, or RGB tuple.

    Examples:
    >> adjust_lightness('g', 1.1)  # slightly lighter
    >> adjust_lightness('r', 0.6)  # significantly darker
    >> adjust_lightness('#F034A3', 0.6)  # slightly darker
    >> adjust_lightness((.3,.55,.1), 1.2)  # slightly lighter
    """

    try:
        col = cnames[color]
    except KeyError:
        col = color
    col = colorsys.rgb_to_hls(*to_rgb(col))
    return colorsys.hls_to_rgb(col[0], 1 - amount * (1 - col[1]), col[2])<|MERGE_RESOLUTION|>--- conflicted
+++ resolved
@@ -4,10 +4,7 @@
 from typing import Union, Sequence
 import warnings
 import itertools
-<<<<<<< HEAD
-=======
 import colorsys
->>>>>>> fb794937
 import matplotlib.pyplot as plt
 
 import numpy as np
@@ -22,11 +19,7 @@
 )
 from matplotlib import cycler, rcParams
 from matplotlib.style import context
-<<<<<<< HEAD
-from matplotlib.colors import to_rgb
-=======
 from matplotlib.colors import to_rgb, cnames
->>>>>>> fb794937
 from matplotlib.patches import Patch
 
 from .unfold import UnfoldKSet, clean_latex_string, process_projection_options, parse_atoms
@@ -177,13 +170,8 @@
         eref=None,
         figsize=(4, 3),
         ylim=(-5, 5),
-<<<<<<< HEAD
-        dpi=150,
-        colour_norm=1.0,
-=======
         dpi=300,
         vscale=1.0,
->>>>>>> fb794937
         contour_plot=False,
         alpha=1.0,
         save=False,
@@ -204,15 +192,6 @@
         :param figsize: Size of the figure.
         :param ylim: Plotting limit for the y-axis, with respect to `eref`.
         :param dpi: DPI of the generated graph.
-<<<<<<< HEAD
-        :param colour_norm: A normalisation/scaling factor for the colour map. Smaller values will increase the colour intensity.
-        :param contour_plot): Whether to use contour plot instead of normal meshed color map.
-        :param alphathe color map.
-        :param savethe file where the generated figure is saved.
-        :param ax: An existing plotting axis to be be used.
-        :param vminfor the color map.
-        :param vmaxfor the color map.
-=======
         :param vscale: A normalisation/scaling factor for the colour map. Smaller values will increase the colour intensity.
         :param contour_plot: Whether to use contour plot instead of normal meshed color map.
         :param alpha: Color map transparency factor.
@@ -220,7 +199,6 @@
         :param ax: An existing plotting axis to be used.
         :param vmin: Min value for the colour map.
         :param vmax: Max value for the colour map.
->>>>>>> fb794937
         :param cmap: Name of the color map to be used.
 
         :returns: The figure generated containing the spectral function.
@@ -235,20 +213,9 @@
             eref = unfold.calculated_quantities.get('vbm', 0.0)
 
         if dos_plotter:
-<<<<<<< HEAD
-            from pymatgen.electronic_structure.core import Spin
-
-            fig, axes = plt.subplots(
-                1, 2, facecolor="w", gridspec_kw={"width_ratios": [3, 1], "wspace": 0},
-                figsize=figsize, dpi=dpi
-            )
-            if nspin > 1:
-                warnings.warn("DOS plotter is not supported for spin-separated plots. Reverting to non spin-polarised plotting.")
-=======
             fig, axes = plt.subplots(1, 2, facecolor='w', gridspec_kw={'width_ratios': [3, 1], 'wspace': 0}, figsize=figsize, dpi=dpi)
             if nspin > 1:
                 warnings.warn('DOS plotter is not supported for spin-separated plots. Reverting to non spin-polarised plotting.')
->>>>>>> fb794937
                 nspin = 1
         else:
             if ax is None:
@@ -273,12 +240,8 @@
 
         if vmax is None:
             vmax = sf[:, mask, :].max()
-<<<<<<< HEAD
-            vmax = (vmax - vmin) * colour_norm + vmin
-=======
             vmax = (vmax - vmin) * (vscale /
                                     intensity) + vmin  # vscale and intensity have the equal opposite effect on the colour intensity
->>>>>>> fb794937
 
         for ispin, ax_ in zip(range(nspin), axes):
             if contour_plot:
@@ -297,84 +260,20 @@
 
         if dos_plotter:
             ax = fig.axes[1]
-<<<<<<< HEAD
-
-            if not dos_options:
-                dos_options = {}
-
-            # don't use first 4 colours; these are the band structure line colours
-            from sumo.plotting import sumo_base_style, sumo_bs_style
-            plt.style.use([sumo_base_style, sumo_bs_style])
-
-            cycle = cycler("color", rcParams["axes.prop_cycle"].by_key()["color"][4:])
-            with context({"axes.prop_cycle": cycle}):
-                plot_data = dos_plotter.dos_plot_data(xmin = ylim[0], xmax = ylim[1],
-                                                      zero_energy=eref, zero_to_efermi=False,
-                                                      **dos_options)
-
-            mask = plot_data["mask"]
-            energies = plot_data["energies"][mask]
-            lines = plot_data["lines"]
-            spins = [Spin.up] if len(lines[0][0]["dens"]) == 1 else [Spin.up, Spin.down]
-
-            # disable y ticks for DOS panel
-            ax.tick_params(axis="y", which="both", right=False)
-
-            for line_set in plot_data["lines"]:
-                for line, spin in itertools.product(line_set, spins):
-                    if spin == Spin.up or len(spins) == 1:
-                        label = line["label"]
-                        densities = line["dens"][spin][mask]
-                    else:
-                        label = ""
-                        densities = -line["dens"][spin][mask]
-                    ax.fill_betweenx(
-                        energies,
-                        densities,
-                        0,
-                        lw=0,
-                        facecolor=line["colour"],
-                        alpha=line["alpha"],
-                    )
-                    ax.plot(densities, energies, label=label, color=line["colour"])
-
-            # x and y axis reversed versus normal dos plotting
-            ax.set_ylim(*ylim)
-            if len(spins) == 1:
-                ax.set_xlim(0, plot_data["ymax"])
-            else:
-                ax.set_xlim(plot_data["ymin"], plot_data["ymax"])
-
-            if dos_label is not None:
-               ax.set_xlabel(dos_label)
-
-            ax.set_xticklabels([])
-            ax.set_yticklabels([])
-            ax.legend(loc=2, frameon=False, ncol=1, bbox_to_anchor=(1.0, 1.0), fontsize=9)
-=======
             ax = self.plot_dos(ax, dos_plotter, dos_label, dos_options, ylim, eref)
->>>>>>> fb794937
 
         if zero_line:
             try:
                 from sumo.plotting import draw_themed_line
-<<<<<<< HEAD
-                draw_themed_line(0, axes[0], zorder = 10)  # bump zorder to put on top of pcolormesh
-=======
                 try:
                     draw_themed_line(0, axes[0], zorder=10)  # bump zorder to put on top of pcolormesh
                 except TypeError:  # old sumo
                     draw_themed_line(0, axes[0])
->>>>>>> fb794937
                 if dos_plotter:
                     draw_themed_line(0, axes[1])
 
             except ImportError:
-<<<<<<< HEAD
-                warnings.warn("zero_line option requires sumo to be installed!")
-=======
                 warnings.warn('zero_line option requires sumo to be installed!')
->>>>>>> fb794937
 
         fig.tight_layout(pad=0.2)
         if save:
@@ -391,11 +290,7 @@
         figsize=(4, 3),
         ylim=(-3, 3),
         dpi: float = 150,
-<<<<<<< HEAD
-        colour_norm: float = 1.0,
-=======
         vscale: float = 1.0,
->>>>>>> fb794937
         save: bool = False,
         ax: Union[None, plt.Axes] = None,
         show: bool = False,
@@ -417,11 +312,7 @@
         :param ax: An existing plotting axis to be used.
         :param vmin: Lower bound for constructing the alpha channel.
         :param vmax: Upper bound for constructing the alpha channel.
-<<<<<<< HEAD
-        :param colour_norm: Scaling factor for the alpha channel.
-=======
         :param vscale: Scaling factor for the alpha channel.
->>>>>>> fb794937
         :param title: Title for the plot.
 
         :returns: the figure generated containing the spectral function.
@@ -453,11 +344,7 @@
 
         # Clip the alpha range
         alpha = sf[:, :, :, 3]
-<<<<<<< HEAD
-        alpha = (alpha - vmin) / (vmax - vmin) * (1/colour_norm)
-=======
         alpha = ((alpha - vmin) / (vmax - vmin)) * (intensity / vscale)  # vscale & intensity have equal opposite effects
->>>>>>> fb794937
         alpha = np.clip(alpha, 0, 1)
         sf[:, :, :, 3] = alpha
 
@@ -671,39 +558,6 @@
         return fig
 
     def plot_projected(
-<<<<<<< HEAD
-        self,
-        procar: Union[str, list] = "PROCAR",
-        dos_plotter=None,
-        dos_label=None,
-        dos_options=None,
-        zero_line=False,
-        eref=None,
-        gamma=False,
-        npoints=2000,
-        sigma=0.2,
-        ncl=False,
-        symm_average=True,
-        figsize=(4, 3),
-        ylim=(-5, 5),
-        dpi=150,
-        colour_norm=1.0,
-        contour_plot=False,
-        alpha=1.0,
-        save=False,
-        ax=None,
-        vmin=None,
-        vmax=None,
-        cmap='PuRd',
-        show=False,
-        title=None,
-        atoms=None,
-        atoms_idx=None,
-        orbitals=None,
-        use_subplot=False,
-        colors=('r', 'g', 'b', 'purple'),
-        colorspace='lab',
-=======
             self,
             procar: Union[str, list] = 'PROCAR',
             dos_plotter=None,
@@ -735,7 +589,6 @@
             colours=('r', 'g', 'b', 'purple'),
             colorspace='lab',
             intensity=1.0,
->>>>>>> fb794937
     ):
         """
         Plot projected spectral function onto multiple subplots or a single plot with color mapping.
@@ -755,11 +608,7 @@
             atoms_idx_subplots = atoms_idx.split('|')  # list of strings
 
         else:  # parse atoms
-<<<<<<< HEAD
-            atoms, atoms_idx_subplots, _ = parse_atoms(atoms, orbitals)
-=======
             atoms, atoms_idx_subplots, _ = parse_atoms(atoms, orbitals, poscar)
->>>>>>> fb794937
             # atoms as a list, atoms_idx_subplots as a list of lists
 
         if orbitals is not None:
@@ -786,18 +635,13 @@
             eref = unfoldset.calculated_quantities.get('vbm', 0.0)
 
         # Collect spectral functions and scale
-        for i, this_idx, this_orbitals in zip(range(len(atoms_idx_subplots)), atoms_idx_subplots, orbitals_subplots):
+        for this_idx, this_orbitals in zip(atoms_idx_subplots, orbitals_subplots):
             # Setup the atoms_idx and orbitals
             if isinstance(this_idx, str):
                 this_idx, this_orbitals = process_projection_options(this_idx, this_orbitals)
             else:  # list of integers; pre-processed by specifying atoms
-<<<<<<< HEAD
-                if this_orbitals != "all":
-                    this_orbitals = [token.strip() for token in this_orbitals[1].split(',')]
-=======
                 if this_orbitals != 'all':
                     this_orbitals = [token.strip() for token in this_orbitals.split(',')]
->>>>>>> fb794937
 
             eng, spectral_function = unfoldset.get_spectral_function(gamma=gamma,
                                                                      npoints=npoints,
@@ -813,11 +657,7 @@
             mask = (eng < (emax + eref)) & (eng > (emin + eref))
             vmin = spectral_function[:, mask, :].min()
             vmax = spectral_function[:, mask, :].max()
-<<<<<<< HEAD
-            vmax = (vmax - vmin) * colour_norm + vmin
-=======
             vmax = (vmax - vmin) * (vscale / intensity) + vmin  # vscale & intensity have equal opposite effects
->>>>>>> fb794937
             vmaxs.append(vmax)
 
         # Workout the vmax and vmin
@@ -826,13 +666,8 @@
 
         if use_subplot:
             if dos_plotter:
-<<<<<<< HEAD
-                warnings.warn("DOS plotter is not supported for projected subplots. Use `--combined` if "
-                              "you want to plot the DOS along with the projected band structure!")
-=======
                 warnings.warn('DOS plotter is not supported for projected subplots. Use `--combined` if '
                               'you want to plot the DOS along with the projected band structure!')
->>>>>>> fb794937
             fig, axs = plt.subplots(nspin, len(atoms_idx_subplots), sharex=True, sharey=True, squeeze=False, figsize=(3.0 * nsub, 4.0))
             # Plot the spectral function with constant colour scales
             for spectral_function, i in zip(all_sf, range(len(atoms_idx_subplots))):
@@ -846,7 +681,7 @@
                     spectral_function,
                     eref=eref,
                     save=save,
-                    colour_norm=colour_norm,
+                    vscale=vscale,
                     vmax=vmax,
                     vmin=vmin,
                     cmap=cmap,
@@ -873,18 +708,6 @@
             sf_rgba = np.concatenate([sf_rgb, sf_sum], axis=-1)
 
             if dos_plotter:
-<<<<<<< HEAD
-                from pymatgen.electronic_structure.core import Spin
-
-                fig, axes = plt.subplots(
-                    1, 2, facecolor="w", gridspec_kw={"width_ratios": [3, 1], "wspace": 0},
-                    figsize=figsize, dpi=dpi, squeeze=True
-                )
-                ax = axes[0]
-                if nspin > 1:
-                    warnings.warn(
-                        "DOS plotter is not supported for spin-separated plots. Reverting to non spin-polarised plotting.")
-=======
                 fig, axes = plt.subplots(1,
                                          2,
                                          facecolor='w',
@@ -898,7 +721,6 @@
                 ax = axes[0]
                 if nspin > 1:
                     warnings.warn('DOS plotter is not supported for spin-separated plots. Reverting to non spin-polarised plotting.')
->>>>>>> fb794937
                     nspin = 1
 
             elif ax is None:
@@ -910,11 +732,7 @@
                 eref=eref,
                 save=save,
                 title=title,
-<<<<<<< HEAD
-                colour_norm=colour_norm,
-=======
                 vscale=vscale,
->>>>>>> fb794937
                 ax=ax,
                 figsize=figsize,
                 show=show,
@@ -925,97 +743,28 @@
 
             if dos_plotter:
                 ax = fig.axes[1]
-<<<<<<< HEAD
-
-                if not dos_options:
-                    dos_options = {}
-
-                # don't use first 4 colours; these are the band structure line colours
-                from sumo.plotting import sumo_base_style, sumo_bs_style
-                plt.style.use([sumo_base_style, sumo_bs_style])
-
-                cycle = cycler("color", rcParams["axes.prop_cycle"].by_key()["color"][4:])
-                with context({"axes.prop_cycle": cycle}):
-                    plot_data = dos_plotter.dos_plot_data(xmin=ylim[0], xmax=ylim[1],
-                                                          zero_energy=eref, zero_to_efermi=False,
-                                                          **dos_options)
-
-                mask = plot_data["mask"]
-                energies = plot_data["energies"][mask]
-                lines = plot_data["lines"]
-                spins = [Spin.up] if len(lines[0][0]["dens"]) == 1 else [Spin.up, Spin.down]
-
-                # disable y ticks for DOS panel
-                ax.tick_params(axis="y", which="both", right=False)
-
-                for line_set in plot_data["lines"]:
-                    for line, spin in itertools.product(line_set, spins):
-                        if spin == Spin.up or len(spins) == 1:
-                            label = line["label"]
-                            densities = line["dens"][spin][mask]
-                        else:
-                            label = ""
-                            densities = -line["dens"][spin][mask]
-                        ax.fill_betweenx(
-                            energies,
-                            densities,
-                            0,
-                            lw=0,
-                            facecolor=line["colour"],
-                            alpha=line["alpha"],
-                        )
-                        ax.plot(densities, energies, label=label, color=line["colour"])
-
-                # x and y axis reversed versus normal dos plotting
-                ax.set_ylim(*ylim)
-                if len(spins) == 1:
-                    ax.set_xlim(0, plot_data["ymax"])
-                else:
-                    ax.set_xlim(plot_data["ymin"], plot_data["ymax"])
-
-                if dos_label is not None:
-                    ax.set_xlabel(dos_label)
-
-                ax.set_xticklabels([])
-                ax.set_yticklabels([])
-                ax.legend(loc=2, frameon=False, ncol=1, bbox_to_anchor=(1.0, 1.0), fontsize=9)
-=======
                 ax = self.plot_dos(ax, dos_plotter, dos_label, dos_options, ylim, eref, atoms, colours, orbitals_subplots)
->>>>>>> fb794937
 
             if zero_line:
                 try:
                     from sumo.plotting import draw_themed_line
                     if dos_plotter:
-<<<<<<< HEAD
-                        draw_themed_line(0, axes[0], zorder=10)  # bump zorder to put on top of pcolormesh
-=======
                         try:
                             draw_themed_line(0, axes[0], zorder=10)  # bump zorder to put on top of pcolormesh
                         except TypeError:  # old sumo
                             draw_themed_line(0, axes[0])
->>>>>>> fb794937
                         draw_themed_line(0, axes[1])
                     else:
                         draw_themed_line(0, ax)
 
                 except ImportError:
-<<<<<<< HEAD
-                    warnings.warn("zero_line option requires sumo to be installed!")
-=======
                     warnings.warn('zero_line option requires sumo to be installed!')
->>>>>>> fb794937
 
             if atoms is not None:  # add figure legend with atoms and colors
                 legend_elements = []
                 for i, atom in enumerate(atoms):
-<<<<<<< HEAD
-                    legend_elements.append(Patch(facecolor=colors[i], label=atom, alpha=0.7))
-                fig.axes[0].legend(handles=legend_elements, bbox_to_anchor=(1.025, 1))
-=======
                     legend_elements.append(Patch(facecolor=colours[i], label=atom, alpha=0.7))
                 fig.axes[0].legend(handles=legend_elements, bbox_to_anchor=(1.025, 1), fontsize=9)
->>>>>>> fb794937
                 fig.subplots_adjust(right=0.78)  # ensure legend is not cut off
 
         return fig
