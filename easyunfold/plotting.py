"""
Plotting utilities
"""
import os
from typing import Union, Sequence
import warnings
import itertools
import colorsys
import matplotlib.pyplot as plt

import numpy as np
from colormath.color_conversions import convert_color
from colormath.color_objects import (
    HSVColor,
    LabColor,
    LCHabColor,
    LCHuvColor,
    XYZColor,
    sRGBColor,
)
from matplotlib import cycler, rcParams
from matplotlib.style import context
from matplotlib.colors import to_rgb, cnames
from matplotlib.patches import Patch

from .unfold import UnfoldKSet, clean_latex_string, process_projection_options, parse_atoms
from .effective_mass import EffectiveMass, fitted_band

# pylint: disable=too-many-locals, too-many-arguments, import-outside-toplevel, too-many-branches, too-many-statements, too-many-nested-blocks, unexpected-keyword-arg


class UnfoldPlotter:
    """A collection plotting tools for unfolded band structures"""

    def __init__(self, unfold: UnfoldKSet):
        """
        Instantiate the plotter object

        :param unfold: `UnfoldKSet` object to be *plotted*.
        """
        self.unfold = unfold

    def plot_dos(self, ax, dos_plotter, dos_label, dos_options, ylim, eref, atoms=None, colours=None, orbitals_subplots=None):
        """
        Prepare and plot the density of states.
        """
        from pymatgen.electronic_structure.core import Spin

        if not dos_options:
            dos_options = {}

        from sumo.plotting import sumo_base_style, sumo_bs_style
        plt.style.use([sumo_base_style, sumo_bs_style])

        if atoms:
            # set DOS element & orbital colours to match the easyunfold band structure projections
            def _get_orbital_colour_dict(index, colour_list):
                # set s,p,d,f to different shades of colours[i]
                return {
                    's': adjust_lightness(colour_list[index], 1.0),
                    'p': adjust_lightness(colour_list[index], 0.7),
                    'px': adjust_lightness(colour_list[index], 0.7),
                    'py': adjust_lightness(colour_list[index], 0.8),
                    'pz': adjust_lightness(colour_list[index], 0.6),
                    'd': adjust_lightness(colour_list[index], 0.45),
                    'dxy': adjust_lightness(colour_list[index], 0.45),
                    'dyz': adjust_lightness(colour_list[index], 0.55),
                    'dxz': adjust_lightness(colour_list[index], 0.35),
                    'dz2': adjust_lightness(colour_list[index], 0.65),
                    'dx2-y2': adjust_lightness(colour_list[index], 0.25),
                    'x2-y2': adjust_lightness(colour_list[index], 0.25),  # labelled differently in VASP PROCAR
                    'f': adjust_lightness(colour_list[index], 0.2)
                }

            # Create a dictionary with different shades of colours[i] for each orbital
            sumo_colours = {atom: _get_orbital_colour_dict(i, colours) for i, atom in enumerate(atoms)}
            if len(atoms) != len(set(atoms)):
                # if atom entries are not all unique (i.e. repeated with different orbitals), then adjust colours of specific orbitals
                for i, atom, this_orbitals in zip(range(len(atoms)), atoms, orbitals_subplots):
                    if this_orbitals != 'all':
                        orbital_list = [token.strip() for token in this_orbitals.split(',')]
                        orbital_colour_dict = _get_orbital_colour_dict(i, colours)
                        for orbital in orbital_list:
                            # set all orbital keys with "orbital" in key:
                            for key in sumo_colours[atom].keys():
                                if orbital in key:
                                    sumo_colours[atom][key] = orbital_colour_dict[key]
        else:
<<<<<<< HEAD
            from pkg_resources import Requirement, resource_filename
            try:
                import configparser
            except ImportError:
                import ConfigParser as configparser

            config_path = resource_filename(
                Requirement.parse("sumo"), "sumo/plotting/orbital_colours.conf"
            )
            sumo_colours = configparser.ConfigParser()
            sumo_colours.read(os.path.abspath(config_path))
=======
            sumo_colours = None
>>>>>>> fb794937

        # don't use first 4 colours; these are the band structure line colours:
        cycle = cycler('color', rcParams['axes.prop_cycle'].by_key()['color'][4:])
        with context({'axes.prop_cycle': cycle}):
            try:
                plot_data = dos_plotter.dos_plot_data(xmin=ylim[0],
                                                      xmax=ylim[1],
                                                      zero_energy=eref,
                                                      zero_to_efermi=False,
                                                      colours=sumo_colours,
                                                      **dos_options)
            except TypeError:  # sumo < 2.3
                try:
                    plot_data = dos_plotter.dos_plot_data(xmin=ylim[0],
                                                          xmax=ylim[1],
                                                          ref_energy=eref,
                                                          zero_to_efermi=False,
                                                          colours=sumo_colours,
                                                          **dos_options)
                except TypeError:  # sumo < 2.2
                    plot_data = dos_plotter.dos_plot_data(xmin=ylim[0],
                                                          xmax=ylim[1],
                                                          zero_to_efermi=True,
                                                          colours=sumo_colours,
                                                          **dos_options)

        mask = plot_data['mask']
        energies = plot_data['energies'][mask]
        lines = plot_data['lines']
        spins = [Spin.up] if len(lines[0][0]['dens']) == 1 else [Spin.up, Spin.down]

<<<<<<< HEAD
=======
        # disable y ticks for DOS panel
        ax.tick_params(axis='y', which='both', right=False)

>>>>>>> fb794937
        for line_set in plot_data['lines']:
            for line, spin in itertools.product(line_set, spins):
                if spin == Spin.up or len(spins) == 1:
                    label = line['label']
                    densities = line['dens'][spin][mask]
                else:
                    label = ''
                    densities = -line['dens'][spin][mask]

                line_style = '-'
                if label:
                    if any(i in label for i in ['py', 'dyz']):
                        line_style = '--'
                    elif any(i in label for i in ['pz', 'dxz']):
                        line_style = ':'
                    elif any(i in label for i in ['dz2']):
                        line_style = '-.'
                    elif any(i in label for i in ['x2-y2']):
                        line_style = (5, (10, 3))

                ax.fill_betweenx(energies, densities, 0, lw=0, facecolor=line['colour'], alpha=line['alpha'])
                ax.plot(densities, energies, label=label, color=line['colour'], ls=line_style, lw=1)

        # x and y axis reversed versus normal dos plotting
        ax.set_ylim(*ylim)
        if len(spins) == 1:
            ax.set_xlim(0, plot_data['ymax'])
        else:
            ax.set_xlim(plot_data['ymin'], plot_data['ymax'])

        if dos_label is not None:
            ax.set_xlabel(dos_label)

<<<<<<< HEAD
        ax.set_yticks([])  # no y ticks
        ax.set_xticks([])  # no x ticks
=======
        ax.set_xticklabels([])
        ax.set_yticklabels([])
>>>>>>> fb794937
        ax.legend(loc=2, frameon=False, ncol=1, bbox_to_anchor=(1.0, 1.0), fontsize=9)

        return ax

    def plot_spectral_function(
        self,
        engs: np.ndarray,
        sf: np.ndarray,
        dos_plotter=None,
        dos_label=None,
        dos_options=None,
        zero_line=False,
        eref=None,
        figsize=(4, 3),
        ylim=(-5, 5),
        dpi=300,
        vscale=1.0,
        contour_plot=False,
        alpha=1.0,
        save=False,
        ax=None,
        vmin=None,
        vmax=None,
        cmap='PuRd',
        show=False,
        title=None,
        intensity=1.0,
    ):
        """
        Plot the spectral function.

        :param engs: The energies of the spectral functions.
        :param sf: An array of the spectral function.
        :param eref: Reference energy to be used - this energy will be set as zero.
        :param figsize: Size of the figure.
        :param ylim: Plotting limit for the y-axis, with respect to `eref`.
        :param dpi: DPI of the generated graph.
        :param vscale: A normalisation/scaling factor for the colour map. Smaller values will increase the colour intensity.
        :param contour_plot: Whether to use contour plot instead of normal meshed color map.
        :param alpha: Color map transparency factor.
        :param save: The file to save the generated figure to.
        :param ax: An existing plotting axis to be used.
        :param vmin: Min value for the colour map.
        :param vmax: Max value for the colour map.
        :param cmap: Name of the color map to be used.

        :returns: The figure generated containing the spectral function.
        """
        unfold = self.unfold
        kdist = unfold.get_kpoint_distances()
        # Extend of x axis
        xmin, xmax = kdist.min(), kdist.max()
        nspin = sf.shape[0]

        if eref is None:
            eref = unfold.calculated_quantities.get('vbm', 0.0)

        if dos_plotter:
            fig, axes = plt.subplots(1, 2, facecolor='w', gridspec_kw={'width_ratios': [3, 1], 'wspace': 0}, figsize=figsize, dpi=dpi)
            if nspin > 1:
                warnings.warn('DOS plotter is not supported for spin-separated plots. Reverting to non spin-polarised plotting.')
                nspin = 1
        else:
            if ax is None:
                if nspin == 1:
                    fig, ax = plt.subplots(1, 1, figsize=figsize, dpi=dpi)
                    axes = [ax]
                else:
                    fig, axes = plt.subplots(1, 2, figsize=figsize, dpi=dpi)
            else:
                if not isinstance(ax, list):
                    axes = [ax]
                else:
                    axes = ax
                fig = axes[0].figure

        # Shift the kdist so the pcolormesh draw the pixel centred on the original point
        X, Y = np.meshgrid(kdist, engs - eref)

        # Calculate the min and max values within the field of view, scaled by the factor
        mask = (engs < (ylim[1] + eref)) & (engs > (ylim[0] + eref))
        vmin = sf[:, mask, :].min() if vmin is None else vmin

        if vmax is None:
            vmax = sf[:, mask, :].max()
            vmax = (vmax - vmin) * (vscale /
                                    intensity) + vmin  # vscale and intensity have the equal opposite effect on the colour intensity

        for ispin, ax_ in zip(range(nspin), axes):
            if contour_plot:
                ax_.contourf(X, Y, sf[ispin], cmap=cmap, vmax=vmax, vmin=vmin, alpha=alpha)
            else:
                ax_.pcolormesh(X, Y, sf[ispin], cmap=cmap, shading='auto', vmax=vmax, vmin=vmin, alpha=alpha)

            ax_.set_xlim(xmin, xmax)
            ax_.set_ylim(*ylim)
            ax_.set_ylabel('Energy (eV)', labelpad=5)
            if title:
                ax_.set_title(title)

            # Label the kpoints
            self._add_kpoint_labels(ax_)

        if dos_plotter:
            ax = fig.axes[1]
            ax = self.plot_dos(ax, dos_plotter, dos_label, dos_options, ylim, eref)

        if zero_line:
            try:
                from sumo.plotting import draw_themed_line
                try:
                    draw_themed_line(0, axes[0], zorder=10)  # bump zorder to put on top of pcolormesh
                except TypeError:  # old sumo
                    draw_themed_line(0, axes[0])
                if dos_plotter:
                    draw_themed_line(0, axes[1])

            except ImportError:
                warnings.warn('zero_line option requires sumo to be installed!')

        fig.tight_layout(pad=0.2)
        if save:
            fig.savefig(save, dpi=dpi, bbox_inches='tight')
        if show:
            fig.show()
        return fig

    def _plot_spectral_function_rgba(
        self,
        engs: np.ndarray,
        sf: np.ndarray,
        eref: Union[None, float] = None,
        figsize=(4, 3),
        ylim=(-3, 3),
        dpi: float = 150,
        vscale: float = 1.0,
        save: bool = False,
        ax: Union[None, plt.Axes] = None,
        show: bool = False,
        title: Union[None, str] = None,
        vmin: Union[None, float] = None,
        vmax: Union[None, float] = None,
        intensity: float = 1.0,
    ):
        """
        Plot spectral function defined as RGBA colours

        :param np.ndarray engs: The energies of the spectral functions.
        :param sf: An array of the spectral function.
        :param float eref: Reference energy to be used - this energy will be set as zero.
        :param figsize: Size of the figure.
        :param ylim: Plotting limit for the y-axis, with respect to `eref`.
        :param dpi: DPI of the generated graph.
        :param save: The file where the generated figure is saved.
        :param ax: An existing plotting axis to be used.
        :param vmin: Lower bound for constructing the alpha channel.
        :param vmax: Upper bound for constructing the alpha channel.
        :param vscale: Scaling factor for the alpha channel.
        :param title: Title for the plot.

        :returns: the figure generated containing the spectral function.
        """
        unfold = self.unfold
        nspin = sf.shape[0]

        if eref is None:
            eref = unfold.calculated_quantities.get('vbm', 0.0)

        if ax is None:
            if nspin == 1:
                fig, ax = plt.subplots(1, 1, figsize=figsize, dpi=dpi)
                axes = [ax]
            else:
                fig, axes = plt.subplots(1, 2, figsize=figsize, dpi=dpi)
        else:
            if not isinstance(ax, list):
                axes = [ax]
            else:
                axes = ax
            fig = axes[0].figure

        mask = (engs < (ylim[1] + eref)) & (engs > (ylim[0] + eref))
        vmin = sf[:, mask, :, 3].min() if vmin is None else vmin

        if vmax is None:
            vmax = sf[:, mask, :, 3].max()

        # Clip the alpha range
        alpha = sf[:, :, :, 3]
        alpha = ((alpha - vmin) / (vmax - vmin)) * (intensity / vscale)  # vscale & intensity have equal opposite effects
        alpha = np.clip(alpha, 0, 1)
        sf[:, :, :, 3] = alpha

        for ispin, ax_ in zip(range(nspin), axes):
            # plt.imshow's pixel coordinates are not at the centre of the pixel
            # Hence, the `extent`` needs to be updated so the centre of the pixel is aligned with the coordinates:
            extent = np.array([0, sf.shape[2], max(engs) - eref, min(engs) - eref])
            ebin = (max(engs) - min(engs)) / sf.shape[1]
            extent[:2] -= 0.5
            extent[2:] -= ebin * 0.5
            ax_.imshow(sf[ispin], extent=extent, aspect='auto', origin='upper')
            ax_.set_ylim(ylim)
            ax_.set_xlim(0, sf.shape[2])
            ax_.set_ylabel('Energy (eV)', labelpad=5)
            ax_.set_title(title)
            self._add_kpoint_labels(ax_, x_is_kidx=True)

        fig.tight_layout(pad=0.2)
        if save:
            fig.savefig(save, dpi=dpi)
        if show:
            fig.show()
        return fig

    def _add_kpoint_labels(self, ax: plt.Axes, x_is_kidx=False):
        """Add labels to the k-points for a given axes"""
        # Label the kpoints
        labels = self.unfold.kpoint_labels
        kdist = self.unfold.get_kpoint_distances()

        # Explicit label indices
        tick_locs = []
        tick_labels = []
        for index, label in labels:
            if x_is_kidx:
                xloc = index
            else:
                xloc = kdist[index]
            ax.axvline(x=xloc, lw=0.5, color='k', ls=':', alpha=0.8)
            tick_locs.append(xloc)
            tick_labels.append(clean_latex_string(label))
        ax.set_xticks(tick_locs)
        ax.set_xticklabels(tick_labels)

    def plot_effective_mass(self,
                            eff: EffectiveMass,
                            engs: np.ndarray,
                            sf: np.ndarray,
                            eref: Union[None, float] = None,
                            save: Union[None, str] = None,
                            show: bool = False,
                            effective_mass_data: dict = None,
                            **kwargs):
        """
        Plot the effective masses on top of the spectral function.

        :param eff: An `EffectiveMass` object used for plotting.
        :param engs: The energies of the spectral functions.
        :param sf: An array of the spectral function.
        :param eref: Reference energy to be used - this energy will be set as zero.
        :param effective_mass_data: Calculated data of the effective masses.

        :returns: A figure with the data used for fitting effective mass plotted on top of the spectral function.
        """

        kcbm = eff.get_band_extrema(mode='cbm')[0]
        kvbm = eff.get_band_extrema(mode='vbm')[0]
        all_k = sorted(list(set(list(kcbm) + list(kvbm))))
        kdist = self.unfold.get_kpoint_distances()
        xwidth = 0.2
        if eref is None:
            eref = self.unfold.calculated_quantities['vbm']

        fig, axes = plt.subplots(1, len(all_k))
        if effective_mass_data is None:
            effective_mass_data = eff.get_effective_masses()

        # Plot the spectral function
        for (ik, ax) in zip(all_k, axes):
            self.plot_spectral_function(engs, sf, ax=ax, eref=eref, **kwargs)
            xk = kdist[ik]
            xlim = (xk - xwidth / 2, xk + xwidth / 2)
            ax.set_xlim(xlim)
            ax.set_title(f'Kpoint: {ik}')

        elec = effective_mass_data['electrons']
        # Plot the detected effective mass fitting data on top
        for entry in elec:
            ik = entry['kpoint_index']
            iax = all_k.index(ik)
            x = entry['raw_data']['kpoint_distances']
            y = entry['raw_data']['effective_energies']
            axes[iax].plot(x, np.asarray(y) - eref, '-o', color='C1')

        hole = effective_mass_data['holes']
        for entry in hole:
            ik = entry['kpoint_index']
            iax = all_k.index(ik)
            x = entry['raw_data']['kpoint_distances']
            y = entry['raw_data']['effective_energies']
            axes[iax].plot(x, np.asarray(y) - eref, '-o', color='C2')
        if save:
            fig.savefig(save)

        if show:
            fig.show()
        return fig

    def plot_spectral_weights(
        self,
        figsize=(4, 3),
        ylim=(-3, 3),
        dpi: float = 150,
        factor: float = 3.0,
        eref: Union[None, float] = None,
        color: str = 'C1',
        alpha: float = 0.5,
        save: Union[None, str] = None,
        ax: Union[None, plt.Axes] = None,
        show: bool = False,
        title: Union[None, str] = None,
    ):
        """
        Plot the spectral weights.

        ```{note}
        The reduction of symmetry means there can be multiple supercell kpoints for each
        primitive cell kpoint. When using this scattering plot representation, the markers can
        overlap each other leading to misrepresentations of the actual effective band structure.
        ```

        However, this function is still useful when: 1. the symmetry splitting is turned off. 2.
        direct visualization of the underlying spectral weight is needed. 3. Check the correctness
        of effective mass extraction.

        :param eref: Reference energy to be used - this energy will be set as zero.
        :param figsize: Size of the figure.
        :param ylim: Plotting limit for the y-axis, with respect to `eref`.
        :param dpi: DPI of the generated graph.
        :param alpha: Alpha for the markers.
        :param save: Name of the file where the generated figure is saved.
        :param ax: Existing plotting axes to be used (list if having two spin channels).
        :param factor: Scaling factor for the marker size.
        :param color: Color of the markers.
        :param title: Title for the generated plot.

        :returns: A Figure with the spectral weights plotted as a scatter plot.
        """
        unfold = self.unfold
        kdist = unfold.get_kpoint_distances()
        # a list of spectral weights each with (nspin, nkset, nbands, 2)
        sws = unfold.get_spectral_weights()
        nspin = sws[0].shape[0]

        nb = sws[0].shape[2]

        if eref is None:
            eref = unfold.calculated_quantities.get('vbm', 0.0)

        if ax is None:
            if nspin == 1:
                fig, ax = plt.subplots(1, 1, figsize=figsize, dpi=dpi)
                axes = [ax]
            else:
                fig, axes = plt.subplots(1, 2, figsize=figsize, dpi=dpi)
        else:
            if not isinstance(ax, list):
                axes = [ax]
            else:
                axes = ax
            fig = axes[0].figure

        kweights = unfold.expansion_results['weights']
        xs = []
        ys = []
        ss = []
        # Each spin channel
        for (ispin, ax_) in zip(range(nspin), axes):
            # Collect data
            for (ik, sw) in enumerate(sws):
                # Each sub kpoint
                for isubk in range(sw.shape[1]):
                    x = np.repeat(kdist[ik], nb)
                    y = sw[ispin, isubk, :, 0] - eref
                    marker_size = (sw[ispin, isubk, :, 1] * factor) * kweights[ik][isubk]
                    xs.append(x)
                    ys.append(y)
                    ss.append(marker_size)

            ax_.scatter(
                np.vstack(xs),
                np.vstack(ys),
                s=np.vstack(ss),
                color=color,
                alpha=alpha,
                lw=0.0,
            )
            ax_.set_xlim(0, kdist.max())
            ax_.set_ylim(ylim)
            ax_.set_ylabel('Energy [eV]', labelpad=5)
            if title:
                ax_.set_title(title)
            self._add_kpoint_labels(ax_)

        fig.tight_layout(pad=0.2)

        if save:
            fig.savefig(save, dpi=dpi)
        if show:
            fig.show()
        return fig

    def plot_projected(
            self,
            procar: Union[str, list] = 'PROCAR',
            dos_plotter=None,
            dos_label=None,
            dos_options=None,
            zero_line=False,
            eref=None,
            gamma=False,
            npoints=2000,
            sigma=0.2,
            ncl=False,
            symm_average=True,
            figsize=(4, 3),
            ylim=(-5, 5),
            dpi=300,
            vscale=1.0,
            contour_plot=False,
            alpha=1.0,
            save=False,
            ax=None,
            cmap='PuRd',
            show=False,
            title=None,
            atoms=None,
            poscar='POSCAR',
            atoms_idx=None,
            orbitals=None,
            use_subplot=False,
            colours=('r', 'g', 'b', 'purple'),
            colorspace='lab',
            intensity=1.0,
    ):
        """
        Plot projected spectral function onto multiple subplots or a single plot with color mapping.

        This simply computes the spectral function at each orbital/atoms sites and plot them onto
        multiple subplots. The columns are for each orbital and the rows are for each spin channel.

        :param procar: Name of names of the `PROCAR` files.

        :returns: Generated plot.
        """
        unfoldset = self.unfold
<<<<<<< HEAD
        unfoldset.load_procars(procar)
=======
        unfoldset.load_procar(procar)
>>>>>>> fb794937
        nspin = unfoldset.calculated_quantities['spectral_weights_per_set'][0].shape[0]

        if atoms_idx is not None:
            atoms_idx_subplots = atoms_idx.split('|')  # list of strings

        else:  # parse atoms
            atoms, atoms_idx_subplots, _ = parse_atoms(atoms, orbitals, poscar)
            # atoms as a list, atoms_idx_subplots as a list of lists

        if orbitals is not None:
            orbitals_subplots = orbitals.split('|')

            # Special case: if only one set is passed, apply it to all atomic specifications
            if len(orbitals_subplots) == 1:
                orbitals_subplots = orbitals_subplots * len(atoms_idx_subplots)

            if len(orbitals_subplots) != len(atoms_idx_subplots):
                raise ValueError('The number of elected orbitals and atoms indices are not matched.')
        # If not set, use all for all subsets
        else:
            orbitals_subplots = ['all'] * len(atoms_idx_subplots)

        # Load the data

        nsub = len(atoms_idx_subplots)

        all_sf = []
        vmaxs = []

        if eref is None:
            eref = unfoldset.calculated_quantities.get('vbm', 0.0)

        # Collect spectral functions and scale
        for this_idx, this_orbitals in zip(atoms_idx_subplots, orbitals_subplots):
            # Setup the atoms_idx and orbitals
            if isinstance(this_idx, str):
                this_idx, this_orbitals = process_projection_options(this_idx, this_orbitals)
            else:  # list of integers; pre-processed by specifying atoms
                if this_orbitals != 'all':
                    this_orbitals = [token.strip() for token in this_orbitals.split(',')]

            eng, spectral_function = unfoldset.get_spectral_function(gamma=gamma,
                                                                     npoints=npoints,
                                                                     sigma=sigma,
                                                                     ncl=ncl,
                                                                     atoms_idx=this_idx,
                                                                     orbitals=this_orbitals,
                                                                     symm_average=symm_average)
            all_sf.append(spectral_function)

            emin, emax = ylim
            # Clip the effective range
            mask = (eng < (emax + eref)) & (eng > (emin + eref))
            vmin = spectral_function[:, mask, :].min()
            vmax = spectral_function[:, mask, :].max()
            vmax = (vmax - vmin) * (vscale / intensity) + vmin  # vscale & intensity have equal opposite effects
            vmaxs.append(vmax)

        # Workout the vmax and vmin
        vmax = max(vmaxs)
        vmin = 0.

        if use_subplot:
            if dos_plotter:
                warnings.warn('DOS plotter is not supported for projected subplots. Use `--combined` if '
                              'you want to plot the DOS along with the projected band structure!')
            fig, axs = plt.subplots(nspin, len(atoms_idx_subplots), sharex=True, sharey=True, squeeze=False, figsize=(3.0 * nsub, 4.0))
            # Plot the spectral function with constant colour scales
            for spectral_function, i in zip(all_sf, range(len(atoms_idx_subplots))):
                if (title is None or any(atom == title for atom in atoms)) and atoms is not None:
                    # use atoms as titles (checks if atom == title from previous subplot)
                    title = atoms[i]

                plotter = UnfoldPlotter(unfoldset)
                plotter.plot_spectral_function(
                    eng,
                    spectral_function,
                    eref=eref,
                    save=save,
                    vscale=vscale,
                    vmax=vmax,
                    vmin=vmin,
                    cmap=cmap,
                    title=title,
                    ax=axs[:, i].tolist(),
                    figsize=figsize,
                    show=show,
                    contour_plot=contour_plot,
                    alpha=alpha,
                    dpi=dpi,
                    ylim=ylim,
                    intensity=intensity,
                )
        else:
            # Make a combined plot
            sf_size = all_sf[0].shape
            stacked_sf = np.stack(all_sf, axis=-1).reshape(np.prod(sf_size), len(all_sf))

            # Construct the colour basis
            colours = colours[:len(all_sf)]
            # Compute spectral weight data with RGB reshape it back into the shape (nengs, nk, 3)
            sf_rgb = interpolate_colors(colours, stacked_sf, colorspace, normalize=True).reshape(sf_size + (3,))
            sf_sum = np.sum(all_sf, axis=0)[:, :, :, None]
            sf_rgba = np.concatenate([sf_rgb, sf_sum], axis=-1)

            if dos_plotter:
                fig, axes = plt.subplots(1,
                                         2,
                                         facecolor='w',
                                         gridspec_kw={
                                             'width_ratios': [3, 1],
                                             'wspace': 0
                                         },
                                         figsize=figsize,
                                         dpi=dpi,
                                         squeeze=True)
                ax = axes[0]
                if nspin > 1:
                    warnings.warn('DOS plotter is not supported for spin-separated plots. Reverting to non spin-polarised plotting.')
                    nspin = 1

            elif ax is None:
                fig, ax = plt.subplots(1, nspin, figsize=figsize, squeeze=True)

            self._plot_spectral_function_rgba(
                eng,
                sf_rgba,
                eref=eref,
                save=save,
                title=title,
                vscale=vscale,
                ax=ax,
                figsize=figsize,
                show=show,
                dpi=dpi,
                ylim=ylim,
                intensity=intensity,
            )

            if dos_plotter:
                ax = fig.axes[1]
                ax = self.plot_dos(ax, dos_plotter, dos_label, dos_options, ylim, eref, atoms, colours, orbitals_subplots)

            if zero_line:
                try:
                    from sumo.plotting import draw_themed_line
                    if dos_plotter:
                        try:
                            draw_themed_line(0, axes[0], zorder=10)  # bump zorder to put on top of pcolormesh
                        except TypeError:  # old sumo
                            draw_themed_line(0, axes[0])
                        draw_themed_line(0, axes[1])
                    else:
                        draw_themed_line(0, ax)

                except ImportError:
                    warnings.warn('zero_line option requires sumo to be installed!')

            if atoms is not None:  # add figure legend with atoms and colors
                legend_elements = []
                for i, atom in enumerate(atoms):
                    legend_elements.append(Patch(facecolor=colours[i], label=atom, alpha=0.7))
                fig.axes[0].legend(handles=legend_elements, bbox_to_anchor=(1.025, 1), fontsize=9)
                fig.subplots_adjust(right=0.78)  # ensure legend is not cut off

        return fig

    @staticmethod
    def plot_effective_mass_fit(efm: EffectiveMass,
                                npoints: int = 3,
                                carrier: str = 'electrons',
                                idx: int = 0,
                                ax: Union[plt.Axes, None] = None,
                                save: Union[None, str] = None,
                                dpi: float = 120):
        """
        Plot detected band edges and the fitted effective masses.

        :param efm: `EffectiveMass` object for plotting.
        :param npoints: The number of points to be used for fitting.
        :param carrier: Type of the charge carrier, e.g. `electrons` or `holes`.
        :param idx: Index for the detected effective mass of the same kind.
        :param ax: `plt.Axes` used for plotting.
        :param save: Name of the file used for saveing.
        :param dpi: DPI of the figure when saving.

        :return: A figure with plotted data.
        """
        data = efm.get_effective_masses(npoints=npoints)[carrier][idx]

        x = data['raw_data']['kpoint_distances']
        y = data['raw_data']['effective_energies']
        me = data['effective_mass']
        x1, y1 = fitted_band(x, me)
        if ax is None:
            fig, ax = plt.subplots(1, 1)
        ax.plot(x, y, 'x-', label='Energy ')
        ax.plot(x1, y1 + y[0], label='fitted')
        ax.legend()
        if save:
            fig.savefig(save, dpi=dpi)
        return fig


def interpolate_colors(colours: Sequence, weights: list, colorspace='lab', normalize=True):
    """
    Interpolate colours at a number of points within a colorspace.

    :param colours: A list of colours specified in any way supported by matplotlib.
    :param weights: A list of weights with the shape (n, N). Where the N values of
      the last axis give the amount of N colours supplied in `colours`.
    :param colorspace: The colorspace in which to perform the interpolation. The
            allowed values are rgb, hsv, lab, luvlc, lablch, and xyz.

    :returns: A list of colours, specified in the rgb format as a (n, 3) array.
    """

    # Set up and check the color spaces
    colorspace_mapping = {
        'rgb': sRGBColor,
        'hsv': HSVColor,
        'lab': LabColor,
        'luvlch': LCHuvColor,
        'lablch': LCHabColor,
        'xyz': XYZColor,
    }

    if colorspace not in colorspace_mapping:
        raise ValueError(f'colorspace must be one of {colorspace_mapping.keys()}')

    colorspace = colorspace_mapping[colorspace]

    # Convert matplotlib color specification to colormath sRGB
    colors_srgb = [sRGBColor(*to_rgb(c)) for c in colours]

    colors_basis = [np.array(convert_color(srgb, colorspace, target_illuminant='d50').get_value_tuple()) for srgb in colors_srgb]

    # ensure weights is a numpy array
    weights = np.asarray(weights)

    # Normalise the weights if needed
    if normalize:
        weights = weights / np.linalg.norm(weights, axis=1)[:, None]

    # perform the interpolation in the colorspace basis
    interpolated_colors = colors_basis[0] * weights[:, 0][:, None]
    for i in range(1, len(colors_basis)):
        interpolated_colors += colors_basis[i] * weights[:, i][:, None]

    # convert the interpolated colors back to RGB
    rgb_colors = [convert_color(colorspace(*c), sRGBColor).get_value_tuple() for c in interpolated_colors]
    rgb_colors = np.stack(rgb_colors, axis=0)

    # ensure all rgb values are less than 1 (sometimes issues in interpolation gives
    np.clip(rgb_colors, 0, 1, rgb_colors)
    return rgb_colors


def adjust_lightness(color, amount=0.5):
    """
    Lightens the given color by multiplying (1-luminosity) by the given amount.
    Input can be matplotlib color string, hex string, or RGB tuple.

    Examples:
    >> adjust_lightness('g', 1.1)  # slightly lighter
    >> adjust_lightness('r', 0.6)  # significantly darker
    >> adjust_lightness('#F034A3', 0.6)  # slightly darker
    >> adjust_lightness((.3,.55,.1), 1.2)  # slightly lighter
    """

    try:
        col = cnames[color]
    except KeyError:
        col = color
    col = colorsys.rgb_to_hls(*to_rgb(col))
    return colorsys.hls_to_rgb(col[0], 1 - amount * (1 - col[1]), col[2])<|MERGE_RESOLUTION|>--- conflicted
+++ resolved
@@ -86,7 +86,6 @@
                                 if orbital in key:
                                     sumo_colours[atom][key] = orbital_colour_dict[key]
         else:
-<<<<<<< HEAD
             from pkg_resources import Requirement, resource_filename
             try:
                 import configparser
@@ -98,9 +97,6 @@
             )
             sumo_colours = configparser.ConfigParser()
             sumo_colours.read(os.path.abspath(config_path))
-=======
-            sumo_colours = None
->>>>>>> fb794937
 
         # don't use first 4 colours; these are the band structure line colours:
         cycle = cycler('color', rcParams['axes.prop_cycle'].by_key()['color'][4:])
@@ -132,12 +128,6 @@
         lines = plot_data['lines']
         spins = [Spin.up] if len(lines[0][0]['dens']) == 1 else [Spin.up, Spin.down]
 
-<<<<<<< HEAD
-=======
-        # disable y ticks for DOS panel
-        ax.tick_params(axis='y', which='both', right=False)
-
->>>>>>> fb794937
         for line_set in plot_data['lines']:
             for line, spin in itertools.product(line_set, spins):
                 if spin == Spin.up or len(spins) == 1:
@@ -171,13 +161,9 @@
         if dos_label is not None:
             ax.set_xlabel(dos_label)
 
-<<<<<<< HEAD
+
         ax.set_yticks([])  # no y ticks
         ax.set_xticks([])  # no x ticks
-=======
-        ax.set_xticklabels([])
-        ax.set_yticklabels([])
->>>>>>> fb794937
         ax.legend(loc=2, frameon=False, ncol=1, bbox_to_anchor=(1.0, 1.0), fontsize=9)
 
         return ax
@@ -624,11 +610,7 @@
         :returns: Generated plot.
         """
         unfoldset = self.unfold
-<<<<<<< HEAD
         unfoldset.load_procars(procar)
-=======
-        unfoldset.load_procar(procar)
->>>>>>> fb794937
         nspin = unfoldset.calculated_quantities['spectral_weights_per_set'][0].shape[0]
 
         if atoms_idx is not None:
