--- conflicted
+++ resolved
@@ -18,11 +18,7 @@
     'BuGn', 'YlGn'
 ]
 
-<<<<<<< HEAD
-CONTEXT_SETTINGS = dict(help_option_names=["-h", "--help"])
-=======
 CONTEXT_SETTINGS = dict(help_option_names=['-h', '--help'])
->>>>>>> 93e8a8e4
 
 
 @click.group('easyunfold', context_settings=CONTEXT_SETTINGS)
@@ -170,11 +166,7 @@
     nkpts_sc = len(unfoldset.expansion_results['reduced_sckpts'])
     click.echo()
     click.echo(f'No. of k points in the primitive cell           : {unfoldset.nkpts_orig}')
-<<<<<<< HEAD
-    click.echo(f'No. of (non-symmetry-reduced) supercell kpoints : {nkpts_sc} ({unfoldset.nkpts_expand})')
-=======
     click.echo(f'No. of supercell k points                       : {nkpts_sc}')
->>>>>>> 93e8a8e4
     click.echo(f'No. of primitive cell symmetry operations       : {unfoldset.pc_opts.shape[0]}')
     click.echo(f'No. of supercell symmetry operations            : {unfoldset.sc_opts.shape[0]}')
     click.echo()
@@ -218,23 +210,13 @@
     click.option('--gamma', is_flag=True, help='Is the calculation a gamma only one?', show_default=True)(func)
     click.option('--ncl', is_flag=True, help='Is the calculation with non-colinear spin?', show_default=True)(func)
     click.option('--npoints', type=int, default=2000, help='Number of bins for the energy.', show_default=True)(func)
-    click.option('--sigma', type=float, default=0.02, help='Smearing width for the energy in '
-                 'eV.', show_default=True)(func)
+    click.option('--sigma', type=float, default=0.02, help='Smearing width for the energy in ' 'eV.', show_default=True)(func)
     click.option('--eref', type=float, help='Reference energy in eV.')(func)
-    click.option('--emin', type=float, default=-5., help='Minimum energy in eV relative to the '
-                 'reference.', show_default=True)(func)
-    click.option('--emax', type=float, default=5., help='Maximum energy in eV relative to the '
-                 'reference.', show_default=True)(func)
+    click.option('--emin', type=float, default=-5., help='Minimum energy in eV relative to the ' 'reference.', show_default=True)(func)
+    click.option('--emax', type=float, default=5., help='Maximum energy in eV relative to the ' 'reference.', show_default=True)(func)
     click.option('--vscale', type=float, help='A scaling factor for the colour mapping.', default=1.0, show_default=True)(func)
     click.option('--out-file', default='unfold.png', help='Name of the output file.', show_default=True)(func)
-<<<<<<< HEAD
-    click.option('--cmap',
-                 default='PuRd',
-                 help='Name of the colour map to use.',
-                 show_default=True)(func)
-=======
     click.option('--cmap', default='PuRd', help='Name of the colour map to use.', show_default=True)(func)
->>>>>>> 93e8a8e4
     click.option('--show', is_flag=True, default=False, help='Show the plot interactively.')(func)
     click.option('--no-symm-average',
                  is_flag=True,
@@ -374,11 +356,7 @@
 @add_plot_options
 @click.option('--combined/--no-combined', is_flag=True, default=False, help='Plot all projections in a combined graph.')
 @click.option('--intensity', default=1.0, help='Color intensity for combined plot', type=float, show_default=True)
-<<<<<<< HEAD
-@click.option('--colors', help='Colors to be used for combined plot, comma separated.', default="r,g,b,purple", show_default=True)
-=======
 @click.option('--colors', help='Colors to be used for combined plot, comma separated.', default='r,g,b,purple', show_default=True)
->>>>>>> 93e8a8e4
 def unfold_plot_projections(ctx, gamma, npoints, sigma, eref, out_file, show, emin, emax, cmap, ncl, no_symm_average, vscale, procar,
                             atoms_idx, orbitals, title, combined, intensity, colors, width, height):
     """
