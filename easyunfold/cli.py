"""
Commandline interface
"""

import contextlib
import warnings
import functools
from pathlib import Path
from monty.serialization import loadfn
import numpy as np
import click
from ase.io import read

from easyunfold.unfold import parse_atoms, parse_atoms_idx

# pylint:disable=import-outside-toplevel, too-many-locals, too-many-arguments, too-many-nested-blocks, too-many-branches, fixme

SUPPORTED_DFT_CODES = ('vasp', 'castep')

DEFAULT_CMAPS = [
    'Purples', 'Greens', 'Oranges', 'Reds', 'Blue', 'YlOrBr', 'YlOrRd', 'OrRd', 'PuRd', 'RdPu', 'BuPu', 'GnBu', 'PuBu', 'YlGnBu', 'PuBuGn',
    'BuGn', 'YlGn'
]

CONTEXT_SETTINGS = {'help_option_names': ['-h', '--help']}

warnings.filterwarnings('ignore', message='No POTCAR file with matching TITEL fields')  # unnecessary pymatgen potcar warnings


@click.group('easyunfold', context_settings=CONTEXT_SETTINGS)
def easyunfold():
    """
    Tool for performing band unfolding
    """
    return


@easyunfold.command()
@click.option('--time-reversal/--no-time-reversal', default=True, help='Whether to assume time-reversal symmetry.', show_default=True)
@click.argument('pc-file')
@click.argument('sc-file')
@click.argument('kpoints')
@click.option(
    '--code',
    '-c',
    help='Name of the DFT code that the kpoints should be formatted to.',
    default='vasp',
    type=click.Choice(SUPPORTED_DFT_CODES),
    show_default=True,
)
@click.option('--matrix',
              '-m',
              help='Transformation matrix, in the form "x y z" for a diagonal matrix, '
              'or "x1 y1 z1, x2 y2 z2, x3 y3 z3" for a 3x3 matrix. Automatically guessed if not '
              'provided.')
@click.option('--symprec', help='Tolerance for determining the symmetry', type=float, default=1e-5, show_default=True)
@click.option('--out-file', '-o', default='easyunfold.json', help='Name of the output file')
@click.option('--no-expand', help='Do not expand the kpoints by symmetry', default=False, is_flag=True)
@click.option('--nk-per-split', help='Number of band structure kpoints per split.', type=int)
@click.option('--scf-kpoints',
              help='File (IBZKPT) to provide SCF kpoints for self-consistent calculations. Needed for hybrid functional calculations.',
              type=click.Path(exists=True, dir_okay=False))
@click.option('--yes', '-y', is_flag=True, default=False, help='Skip and confirmation.', hidden=True)  # hide help
def generate(pc_file, code, sc_file, matrix, kpoints, time_reversal, out_file, no_expand, symprec, nk_per_split, scf_kpoints, yes):
    """
    Generate the kpoints for performing supercell calculations.

    There are two modes of running supercell calculations:

    1. Use the generated kpoints for unfolding for non-SCF calculations, e.g. with a fixed charged density from the SCF calculation.
    2. Include the generated kpoints in SCF calculation but set their weights to zeros.

    In both cases, the kpoints can be split into multiple calculations.

    This command defaults to go down the first route where the kpoints generated are only
    those needed for the unfolding, all kpoints and written into the same file, but the user
    is free to manually split them into multiple calculations.
    The second approach can be activated with the ``--nk-per-split`` option and in the same
    time provide the ``--scf-kpoints``. This will generate a serial of kpoints files containing
    the SCF kpoints followed by the actual kpoints needed for unfolding with zero weights.
    """
    from easyunfold.unfold import UnfoldKSet
    from easyunfold.utils import read_kpoints

    primitive = read(pc_file)
    supercell = read(sc_file)
    _quantitative_inaccuracy_warning = (
        'Warning: There is a lattice parameter mismatch in the range 2-5% between the primitive (multiplied by the '
        'transformation matrix) and the supercell. This will lead to some quantitative inaccuracies in the Brillouin '
        'Zone spacing (and thus effective masses) of the unfolded band structures.')
    _incommensurate_warning = (
        'Warning: the super cell and the primitive cell are not commensurate (lattice parameter difference >5%). This '
        'will likely lead to severe inaccuracies in the results! You should double check the correct transformation '
        'matrix, primitive and super cells have been provided.')

    if matrix:
        transform_matrix = matrix_from_string(matrix)
<<<<<<< HEAD
        if not np.allclose(primitive.cell @ transform_matrix, supercell.cell, rtol=2e-2):  # 2% mismatch tolerance
            if np.allclose(primitive.cell @ transform_matrix, supercell.cell, rtol=5e-2):  # 2-5% mismatch
                click.echo(_quantitative_inaccuracy_warning)
            else:
                click.echo(_incommensurate_warning)
=======
        if not np.allclose(transform_matrix @ primitive.cell, supercell.cell, rtol=2e-2):  # 2% mismatch tolerance
            if np.allclose(transform_matrix @ primitive.cell, supercell.cell, rtol=5e-2):  # 2-5% mismatch
                click.echo(_quantitative_inaccuracy_warning)
            else:
                click.echo(_incommensurate_warning)
                click.echo(f'Transform matrix x primitive cell:\n{transform_matrix @ primitive.cell}')
                click.echo(f'Supercell cell:\n{supercell.cell}')
>>>>>>> dc682ea1
            click.echo('Proceeding with the assumed transformation matrix.')
        click.echo(f'Transform matrix:\n{transform_matrix.tolist()}')
    else:
        tmp = supercell.cell @ np.linalg.inv(primitive.cell)
        transform_matrix = np.rint(tmp)
        if not np.allclose(tmp, transform_matrix, rtol=2e-2):  # 2% mismatch tolerance
<<<<<<< HEAD
            if np.allclose(primitive.cell @ transform_matrix, supercell.cell, rtol=5e-2):  # 2-5% mismatch
                click.echo(_quantitative_inaccuracy_warning)
            else:
                click.echo(_incommensurate_warning)
=======
            if np.allclose(transform_matrix @ primitive.cell, supercell.cell, rtol=5e-2):  # 2-5% mismatch
                click.echo(_quantitative_inaccuracy_warning)
            else:
                click.echo(_incommensurate_warning)
                click.echo(f'(Guessed) Transform matrix:\n{transform_matrix.tolist()}')
                click.echo(f'Transform matrix x primitive cell:\n{transform_matrix @ primitive.cell}')
                click.echo(f'Supercell cell:\n{supercell.cell}')
>>>>>>> dc682ea1
                raise click.Abort()

        click.echo(f'(Guessed) Transform matrix:\n{transform_matrix.tolist()}')

    kpoints, _, labels, _ = read_kpoints(kpoints, code=code)
    click.echo(f'{len(kpoints)} kpoints specified along the path')

    unfoldset = UnfoldKSet.from_atoms(transform_matrix,
                                      kpoints,
                                      primitive,
                                      supercell,
                                      time_reversal=time_reversal,
                                      expand=not no_expand,
                                      dft_code=code,
                                      symprec=symprec)
    unfoldset.kpoint_labels = labels
    with contextlib.suppress(KeyError):
        print_symmetry_data(unfoldset)
    out_file = Path(out_file)
    if code == 'vasp':
        out_kpt_name = f'KPOINTS_{out_file.stem}'
    elif code == 'castep':
        out_kpt_name = f'{out_file.stem}_sc_kpoints.cell'
    else:
        raise RuntimeError(f'Unknown code: {code}')

    if scf_kpoints is not None:
        scf_kpt, _, _, scf_weights = read_kpoints(scf_kpoints, code=code)
        scf_kpoints_and_weights = (scf_kpt, scf_weights)
    else:
        scf_kpoints_and_weights = None

    if Path(out_kpt_name).is_file() and not yes:
        click.confirm(f'Output file {out_kpt_name} already exists, continue?', abort=True)

    unfoldset.write_sc_kpoints(
        out_kpt_name,
        nk_per_split=nk_per_split,
        scf_kpoints_and_weights=scf_kpoints_and_weights,
        source=sc_file,
    )

    click.echo(f'Supercell kpoints written to {out_kpt_name}')

    # Serialize the data
    if Path(out_file).is_file() and not yes:
        click.confirm(f'Output file {out_file} already exists, continue?', abort=True)

    Path(out_file).write_text(unfoldset.to_json(), encoding='utf-8')

    click.echo(f'Unfolding settings written to {str(out_file)}')


@easyunfold.group('unfold')
@click.option('--data-file',
              '-d',
              default='easyunfold.json',
              type=click.Path(exists=True, file_okay=True, dir_okay=False),
              show_default=True)
@click.pass_context
def unfold(ctx, data_file):
    """
    Perform unfolding and plotting

    There are multiple sub-command available under this command group.
    """

    unfoldset = loadfn(data_file)
    click.echo(f'Loaded data from {data_file}')
    ctx.obj = {'obj': unfoldset, 'fname': data_file}


@unfold.command('status')
@click.pass_context
def unfold_status(ctx):
    """Print the status"""
    from easyunfold.unfold import UnfoldKSet, reduce_kpoints

    unfoldset: UnfoldKSet = ctx.obj['obj']
    print_symmetry_data(unfoldset)
    nkpts_sc = len(reduce_kpoints(unfoldset.expansion_results['reduced_sckpts'], time_reversal=unfoldset.time_reversal)[0])
    click.echo()
    click.echo(f'No. of k points in the primitive cell           : {unfoldset.nkpts_orig}')
    click.echo(f'No. of supercell k points                       : {nkpts_sc}')
    click.echo(f'No. of primitive cell symmetry operations       : {unfoldset.pc_opts.shape[0]}')
    click.echo(f'No. of supercell symmetry operations            : {unfoldset.sc_opts.shape[0]}')
    click.echo()
    click.echo('Path in the primitive cell:')
    for index, label in unfoldset.kpoint_labels:
        click.echo(f'   {label:<10}: {index+1:<5}')

    if unfoldset.is_calculated:
        click.echo('Unfolding had been performed - use `unfold plot` to plot the spectral function.')
    else:
        click.echo('Please run the supercell band structure calculation and run `unfold calculate`.')


@unfold.command('calculate')
@click.pass_context
@click.argument('wavefunc', type=click.Path(exists=True, dir_okay=False), nargs=-1)
@click.option('--save-as')
@click.option('--gamma', is_flag=True, help='If the calculation is $\\Gamma$-only')
@click.option('--ncl', is_flag=True, help='If the calculation has non-collinear spins.')
def unfold_calculate(ctx, wavefunc, save_as, gamma, ncl):
    """
    Perform the unfolding

    Multiple wave function (e.g. the WAVECAR file if using VASP) files can be supplied for
    split-path calculations.
    Once the calculation is done, the wave function data are not longer needed as the
    spectral weights will be stored in the outputs ``json`` file.
    """
    from easyunfold.unfold import UnfoldKSet

    unfoldset: UnfoldKSet = ctx.obj['obj']
    unfoldset.get_spectral_weights(wavefunc, gamma, ncl=ncl)

    out_path = save_as if save_as else ctx.obj['fname']
    Path(out_path).write_text(unfoldset.to_json(), encoding='utf-8')
    click.echo(f'Unfolding data written to {out_path}')


def add_mpl_style_option(func):
    """
    Decorator that adds the mpl_style_file option to a command
    """
    func = click.option('--mpl-style-file',
                        '-m',
                        required=False,
                        type=click.Path(exists=True, file_okay=True, dir_okay=False),
                        help='Specify custom plotting mplstyle file',
                        show_default=True)(func)

    @functools.wraps(func)  # preserve original function metadata
    def wrapper(*args, **kwargs):
        mpl_style_file = kwargs.pop('mpl_style_file', None)
        if mpl_style_file:
            click.echo(f'Using custom plotting style from {mpl_style_file}')
            import matplotlib.style
            matplotlib.style.use(mpl_style_file)
        return func(*args, **kwargs)

    return wrapper


@unfold.command('effective-mass')
@click.pass_context
@add_mpl_style_option
@click.option('--intensity-threshold', type=float, default=0.1, help='Intensity threshold for detecting valid bands.', show_default=True)
@click.option('--spin', type=int, default=0, help='Index of the spin channel.', show_default=True)
@click.option('--npoints', type=int, default=3, help='Number of kpoints used for fitting from the extrema.', show_default=True)
@click.option('--extrema-detect-tol', type=float, default=0.01, help='Tolerance for band extrema detection.', show_default=True)
@click.option('--degeneracy-detect-tol',
              type=float,
              default=0.01,
              help='Tolerance for band degeneracy detection at extrema.',
              show_default=True)
@click.option('--nocc', type=int, help='DEV: Use this band as the extrema at all kpoints.')
@click.option('--plot', is_flag=True, default=False)
@click.option('--plot-fit', is_flag=True, default=False, help='Generate plots of the band edge and parabolic fits.')
@click.option('--fit-label', help='Which branch to use for plot fitting. e.g. electrons:0', default='electrons:0', show_default=True)
@click.option('--band-filter', default=None, type=int, help='Only displace information for this band.')
@click.option('--out-file', '-o', default='unfold-effective-mass.png', help='Name of the output file.', show_default=True)
def unfold_effective_mass(ctx, intensity_threshold, spin, band_filter, npoints, extrema_detect_tol, degeneracy_detect_tol, nocc, plot,
                          plot_fit, fit_label, out_file):
    """
    Compute and print effective masses by tracing the unfolded weights.

    Note that this functionality only works for simple unfolded band structures,
    and it is likely to fail for complex cases.

    Use the ``--plot-fit`` flag to generate the detected band edge verses the parabolic fit
    for visual confirmation if unsure.
    """
    from easyunfold.effective_mass import EffectiveMass
    from easyunfold.unfold import UnfoldKSet
    from tabulate import tabulate
    unfoldset: UnfoldKSet = ctx.obj['obj']
    efm = EffectiveMass(unfoldset, intensity_tol=intensity_threshold, extrema_tol=extrema_detect_tol, degeneracy_tol=degeneracy_detect_tol)

    click.echo('Band extrema data:')
    table = []
    for mode in ['cbm', 'vbm']:
        for kid, subkid, iband in zip(*efm.get_band_extrema(mode=mode)):
            band_idx = ','.join(map(str, iband))
            table.append([kid, mode, subkid, band_idx])
    click.echo(tabulate(table, headers=['Kpoint index', 'Kind', 'Sub-kpoint index', 'Band indices']))
    click.echo('')

    if nocc:
        efm.set_nocc(nocc)
    output = efm.get_effective_masses(ispin=spin, npoints=npoints)

    # Filter by band if requested
    if band_filter is not None:
        for carrier in ['electrons', 'holes']:
            output[carrier] = [entry for entry in output[carrier] if entry['band_index'] == band_filter]

    ## Print data
    def print_data(entries, tag='me'):
        """Print the effective mass data"""
        table = []
        for i, entry in enumerate(entries):
            me = entry['effective_mass']

            kf = entry['kpoint_from']
            lf = entry['kpoint_label_from']
            kfrom = f'{kf} ({lf})'

            kt = [round(x, 5) for x in entry['kpoint_to']]
            lt = entry['kpoint_label_to']
            kto = f'{kt} ({lt})'
            bidx = entry['band_index']
            table.append([i, tag, me, bidx, kfrom, kto])
        click.echo(tabulate(table, headers=['index', 'Kind', 'Effective mass', 'Band index', 'from', 'to']))

    click.echo('Electron effective masses:')
    print_data(output['electrons'], 'm_e')
    print('')
    click.echo('Hole effective masses:')
    print_data(output['holes'], 'm_h')

    click.echo('Unfolded band structure can be ambiguous, please cross-check with the spectral function plot.')

    if plot:
        from easyunfold.plotting import UnfoldPlotter
        plotter = UnfoldPlotter(unfoldset)
        click.echo('Generating spectral function plot for visualising detected branches...')
        engs, sf = unfoldset.get_spectral_function()
        plotter.plot_effective_mass(efm, engs, sf, effective_mass_data=output, save=out_file)

    elif plot_fit:
        from easyunfold.plotting import UnfoldPlotter
        plotter = UnfoldPlotter(unfoldset)
        carrier, idx = fit_label.split(':')
        fname = Path(out_file).stem
        ext = Path(out_file).suffix
        for carrier in ['electrons', 'holes']:
            for idx, _ in enumerate(output[carrier]):
                plotter.plot_effective_mass_fit(
                    efm=efm,
                    npoints=npoints,
                    carrier=carrier,
                    idx=int(idx),
                    save=f'{fname}_fit_{carrier}_{idx}{ext}',
                )


def add_plot_options(func):
    """
    Decorator that adds common plotting options to a function
    """
    click.option('--npoints', type=int, default=2000, help='Number of bins for the energy.', show_default=True)(func)
    click.option('--sigma', type=float, default=0.02, help='Smearing width for the energy in eV.', show_default=True)(func)
    click.option('--eref', type=float, help='Reference energy in eV.')(func)
    click.option('--emin', type=float, default=-5., help='Minimum energy in eV relative to the reference.', show_default=True)(func)
    click.option('--emax', type=float, default=5., help='Maximum energy in eV relative to the reference.', show_default=True)(func)
    click.option('--intensity', default=1.0, help='Scaling factor for the colour intensity.', type=float, show_default=True)(func)
    click.option(
        '--vscale',
        type=float,
        help='A normalisation/scaling factor for the colour mapping. Equivalent to (1/intensity). '
        'Will be deprecated in future versions.',  # TODO: deprecate
        default=1.0,
        show_default=True)(func)
    click.option('--out-file', '-o', default='unfold.png', help='Name of the output file.', show_default=True)(func)
    click.option('--cmap', default='PuRd', help='Name of the colour map to use.', show_default=True)(func)
    click.option('--show', is_flag=True, default=False, help='Show the plot interactively.')(func)
    click.option('--no-symm-average',
                 is_flag=True,
                 default=False,
                 help='Do not include symmetry related kpoints for averaging.',
                 show_default=True)(func)
    click.option('--dos',
                 help='Path to vasprun.xml(.gz) file from which to read the density of states (DOS) information. '
                 'If set, the density of states will be plotted alongside the unfolded bandstructure. '
                 'For GGA bandstructures, this should not be the vasprun.xml(.gz) from the bandstructure '
                 'calculation (-> non-uniform kpoint mesh), but rather the preceding SCF or separate DOS '
                 'calculation.')(func)
    click.option('--dos-label', type=str, help='Axis label for DOS if included.', show_default=True)(func)
    click.option('--zero-line', is_flag=True, default=False, help='Plot horizontal line at zero energy.', show_default=True)(func)
    click.option('--dos-elements',
                 help='Elemental orbitals to plot (e.g. "C.s.p,O") for DOS if included. If not specified, will be '
                 'set to the orbitals of `--atoms` (if specified)')(func)
    click.option('--dos-orbitals',
                 help='Orbitals to split into lm-decomposed (e.g. p -> px, py, pz) contributions (e.g. "S.p") '
                 'for DOS if included.')(func)
    click.option('--dos-atoms', help='Atoms to include (e.g. "O.1.2.3,Ru.1.2.3") for DOS if included.')(func)
    click.option('--legend-cutoff',
                 type=float,
                 default=3,
                 help='Cut-off in % of total DOS that determines if a line is given a label.',
                 show_default=True)(func)
    click.option('--gaussian', type=float, help='Standard deviation of DOS gaussian broadening in eV.', default=0.05,
                 show_default=True)(func)
    click.option('--scale', type=float, help='Scaling factor for the DOS plot.', default=1.0)(func)
    click.option('--no-total', is_flag=True, default=False, help="Don't plot the total density of states.")(func)
    click.option('--total-only', is_flag=True, default=False, help='Only plot the total density of states.')(func)
    click.option('--procar',
                 multiple=True,
                 default=['PROCAR'],
                 help=('PROCAR file(s) for atomic weighting, can be passed multiple times if more than one PROCAR '
                       'should be used. Default is to read PROCAR in current directory'))(func)
    click.option('--atoms',
                 help='Atoms to be used for weighting, as a comma-separated list (e.g. "Na,Bi,S"). '
                 'The POSCAR or CONTCAR file (matching `--poscar`) must be present, otherwise use `--atoms-idx`.')(func)
    click.option('--poscar',
                 help='Path to POSCAR or CONTCAR file from which to read atom indices for weighting.',
                 default='POSCAR',
                 show_default=True,
                 type=str)(func)
    click.option('--atoms-idx',
                 help='Recommended to use `--atoms` if possible, otherwise use this. Indices of the atoms to be used '
                 'for weighting (1-indexed), comma-separated and "-" can be used to define ranges (e.g. '
                 '"1-20,21,22,23"). If using with plot-projections, different groups (i.e. colour projections) '
                 'should be separated by "|" (e.g. "1-20|21,22,23|36").')(func)
    click.option('--orbitals',
                 help='Orbitals to be used for weighting, comma-separated (e.g. "s,p"). If different for different '
                 'atom groups (specified with `--atoms`/`--atoms-idx`, then different groups should be separated '
                 'by "|" (e.g. "px,py|s|p,d").')(func)
    click.option('--title', help='Title to be used')(func)
    click.option('--width', help='Width of the figure', type=float, default=4., show_default=True)(func)
    click.option('--height', help='Height of the figure', type=float, default=3., show_default=True)(func)
    click.option('--dpi', help='DPI for the figure when saved as raster image.', type=int, default=300, show_default=True)(func)
    return func


@unfold.command('plot')
@click.pass_context
@add_plot_options
@add_mpl_style_option
def unfold_plot(ctx, npoints, sigma, eref, out_file, show, emin, emax, cmap, no_symm_average, vscale, dos, dos_label, zero_line,
                dos_elements, dos_orbitals, dos_atoms, legend_cutoff, gaussian, no_total, total_only, scale, procar, atoms, poscar,
                atoms_idx, orbitals, title, width, height, dpi, intensity):
    """
    Plot the spectral function

    This command uses the stored unfolding data to plot the effective bands structure (EBS) using the spectral function.
    """
    _unfold_plot(ctx, npoints, sigma, eref, out_file, show, emin, emax, cmap, no_symm_average, vscale, dos, dos_label, zero_line,
                 dos_elements, dos_orbitals, dos_atoms, legend_cutoff, gaussian, no_total, total_only, scale, procar, atoms, poscar,
                 atoms_idx, orbitals, title, width, height, dpi, intensity)


def process_dos(dos, dos_elements, dos_orbitals, dos_atoms, gaussian, total_only, atoms, orbitals, poscar, no_total, legend_cutoff, scale):
    """
    Process the DOS data for plotting, and return the SDOSPlotter object and dos_options dict.
    """
    if dos:
        from sumo.plotting.dos_plotter import SDOSPlotter
        from sumo.electronic_structure.dos import load_dos
        from sumo.cli.dosplot import _el_orb, _atoms
        from pymatgen.io.vasp.inputs import UnknownPotcarWarning

        # unnecessary pymatgen potcar warnings:
        warnings.filterwarnings('ignore', message='No POTCAR file with matching TITEL fields')
        warnings.filterwarnings('ignore', category=UnknownPotcarWarning)

        dos_elements = _el_orb(dos_elements) if dos_elements is not None else None
        dos_orbitals = _el_orb(dos_orbitals) if dos_orbitals is not None else None
        dos_atoms = _atoms(dos_atoms) if dos_atoms is not None else None

        # Set dos_elements to match atoms (and orbitals) if set and dos_elements not specified
        if atoms:
            parsed_atoms, _idx, parsed_orbitals = parse_atoms(atoms, orbitals, poscar)
            draft_dos_elements = {}
            for i, atom in enumerate(parsed_atoms):
                if atom not in draft_dos_elements:
                    draft_dos_elements[atom] = ()
                for orbital in parsed_orbitals[i]:
                    if orbital not in draft_dos_elements[atom] and orbital != 'all':
                        draft_dos_elements[atom] += (orbital,)

            if orbitals and any(i in orbital for my_tuple in draft_dos_elements.values() for orbital in my_tuple
                                for i in ['x', 'y', 'z']) and dos_orbitals is None:
                dos_orbitals = {}
                for atom, orbital_tuple in draft_dos_elements.items():
                    if atom not in dos_orbitals:
                        dos_orbitals[atom] = ()
                    for orbital in orbital_tuple:
                        if len(orbital) > 1 and orbital != 'all' and orbital[:1] not in dos_orbitals[atom]:
                            dos_orbitals[atom] += (orbital[:1],)

            if dos_elements is None:
                dos_elements = {}
                # use draft dos_elements but convert orbitals to just s,p,d,f if lm-projected ones given
                for atom, orbital_tuple in draft_dos_elements.items():
                    if atom not in dos_elements:
                        dos_elements[atom] = ()
                    for orbital in orbital_tuple:
                        if orbital != 'all' and orbital[:1] not in dos_elements[atom]:
                            # special case in VASP PROCAR labelling, set to 'd' if x, else just first letter
                            dos_elements[atom] += ('d',) if orbital[:1] == 'x' else (orbital[:1],)

        dos, pdos = load_dos(
            dos,
            dos_elements,
            dos_orbitals,
            dos_atoms,
            gaussian,
            total_only,
        )
        dos_plotter = SDOSPlotter(dos, pdos)
        dos_options = {
            'plot_total': not no_total,
            'legend_cutoff': legend_cutoff,
            'yscale': scale,
        }
    else:
        dos_plotter = None
        dos_options = None

    return dos_plotter, dos_options


@unfold.command('plot-projections')
@click.pass_context
@add_plot_options
@add_mpl_style_option
@click.option('--combined/--no-combined', is_flag=True, default=False, help='Plot all projections in a combined graph.', show_default=True)
@click.option('--colours',
              help='Colours to be used for combined plot, comma separated (e.g. "r,b,y"). '
              'Default is pastel red, green, blue if <=3 projections, else red, green, blue, purple, orange, yellow.',
              default=None)
@click.option('--colourspace',
              help='Colourspace in which to perform interpolation for combined plot.',
              default='lab',
              show_default=True,
              type=click.Choice(['rgb', 'hsv', 'lab', 'luvlch', 'lablch', 'xyz']))
def unfold_plot_projections(ctx, npoints, sigma, eref, out_file, show, emin, emax, cmap, no_symm_average, vscale, dos, dos_label, zero_line,
                            dos_elements, dos_orbitals, dos_atoms, legend_cutoff, gaussian, no_total, total_only, scale, procar, atoms,
                            poscar, atoms_idx, orbitals, title, combined, colours, colourspace, width, height, dpi, intensity):
    """
    Plot the effective band structure with atomic projections.
    """
    from easyunfold.unfold import UnfoldKSet
    from easyunfold.plotting import UnfoldPlotter

    unfoldset: UnfoldKSet = ctx.obj['obj']
    click.echo(f'Loading projections from: {procar}')

    plotter = UnfoldPlotter(unfoldset)
    dos_plotter, dos_options = process_dos(dos, dos_elements, dos_orbitals, dos_atoms, gaussian, total_only, atoms, orbitals, poscar,
                                           no_total, legend_cutoff, scale)

    fig = plotter.plot_projected(procar,
                                 dos_plotter=dos_plotter,
                                 dos_label=dos_label,
                                 dos_options=dos_options,
                                 zero_line=zero_line,
                                 npoints=npoints,
                                 sigma=sigma,
                                 eref=eref,
                                 ylim=(emin, emax),
                                 cmap=cmap,
                                 symm_average=not no_symm_average,
                                 atoms=atoms,
                                 atoms_idx=atoms_idx,
                                 poscar=poscar,
                                 orbitals=orbitals,
                                 title=title,
                                 vscale=vscale,
                                 use_subplot=not combined,
                                 intensity=intensity,
                                 figsize=(width, height),
                                 dpi=dpi,
                                 colours=colours.split(',') if colours is not None else None,
                                 colorspace=colourspace)

    if out_file:
        fig.savefig(out_file, dpi=dpi, bbox_inches='tight')
        click.echo(f'Unfolded band structure saved to {out_file}')

    if show:
        fig.show(block=True)


def _unfold_plot(ctx,
                 npoints,
                 sigma,
                 eref,
                 out_file,
                 show,
                 emin,
                 emax,
                 cmap,
                 no_symm_average,
                 vscale,
                 dos,
                 dos_label,
                 zero_line,
                 dos_elements,
                 dos_orbitals,
                 dos_atoms,
                 legend_cutoff,
                 gaussian,
                 no_total,
                 total_only,
                 scale,
                 procar,
                 atoms,
                 poscar,
                 atoms_idx,
                 orbitals,
                 title,
                 width,
                 height,
                 dpi,
                 intensity,
                 ax=None):
    """
    Routine for plotting the spectral function.
    """
    from easyunfold.unfold import UnfoldKSet
    from easyunfold.plotting import UnfoldPlotter

    unfoldset: UnfoldKSet = ctx.obj['obj']
    if not unfoldset.is_calculated:
        click.echo('Unfolding has not been performed yet, please run `unfold calculate` command.')
        raise click.Abort()

    if eref is None:
        eref = unfoldset.calculated_quantities.get('vbm', 0.0)
    click.echo(f'Using a reference energy of {eref:.3f} eV')

    # Set up the atoms_idx and orbitals
    if atoms or atoms_idx:
        # Process the PROCARs
        click.echo(f'Loading projections from: {procar}')
        try:
            unfoldset.load_procars(procar)
        except FileNotFoundError as exc:
            click.echo(f'Could not find and parse the --procar file: {procar} – needed for atomic projections!')
            raise click.Abort() from exc

        if atoms_idx:
            atoms_idx_subplots = atoms_idx.split('|')  # list of strings
            atoms_idx_subplots = [parse_atoms_idx(idx) for idx in atoms_idx_subplots]  # list of lists
            if orbitals is None:
                orbitals = 'all'

            orbitals_subplots = orbitals.split('|')

            # Special case: if only one set is passed, apply it to all atomic specifications
            if len(orbitals_subplots) == 1:
                orbitals_subplots = orbitals_subplots * len(atoms_idx_subplots)

            orbitals_list = []
            for orbital_sublist in orbitals_subplots:
                if orbital_sublist and orbital_sublist != 'all':
                    orbital_sublist = [token.strip() for token in orbital_sublist.split(',')]
                else:
                    orbital_sublist = [
                        'all',
                    ]

                orbitals_list.append(orbital_sublist)

        elif atoms:
            _parsed_atoms, atoms_idx_subplots, orbitals_subplots = parse_atoms(atoms, orbitals, poscar)

    else:
        atoms_idx_subplots = [None]
        orbitals_subplots = [None]

    # Collect spectral functions and scale
    all_sf = []
    for this_idx, this_orbitals in zip(atoms_idx_subplots, orbitals_subplots):
        eng, spectral_function = unfoldset.get_spectral_function(npoints=npoints,
                                                                 sigma=sigma,
                                                                 atoms_idx=this_idx,
                                                                 orbitals=this_orbitals,
                                                                 symm_average=not no_symm_average)
        all_sf.append(spectral_function)
    spectral_function = np.sum(all_sf, axis=0)

    if emin is None:
        emin = eng.min() - eref
    if emax is None:
        emax = eng.max() - eref

    plotter = UnfoldPlotter(unfoldset)
    dos_plotter, dos_options = process_dos(dos, dos_elements, dos_orbitals, dos_atoms, gaussian, total_only, atoms, orbitals, poscar,
                                           no_total, legend_cutoff, scale)

    fig = plotter.plot_spectral_function(eng,
                                         spectral_function,
                                         dos_plotter=dos_plotter,
                                         dos_label=dos_label,
                                         dos_options=dos_options,
                                         zero_line=zero_line,
                                         eref=eref,
                                         figsize=(width, height),
                                         save=out_file,
                                         show=False,
                                         ylim=(emin, emax),
                                         vscale=vscale,
                                         cmap=cmap,
                                         title=title,
                                         dpi=dpi,
                                         intensity=intensity,
                                         ax=ax)

    if out_file:
        click.echo(f'Unfolded band structure saved to {out_file}')

    if show:
        fig.show(block=True)


def print_symmetry_data(kset):
    """Print the symmetry information"""

    def _print_symmetry_data_from_kset(kset, dataset_key, dataset_title):
        # Print space group information
        sc_spg = kset.metadata[dataset_key]
        click.echo(dataset_title)
        click.echo(' ' * 8 + f'Space group number: {sc_spg["number"]}')
        click.echo(' ' * 8 + f'International symbol: {sc_spg["international"]}')
        click.echo(' ' * 8 + f'Point group: {sc_spg["pointgroup"]}')

    _print_symmetry_data_from_kset(kset, 'symmetry_dataset_sc', 'Supercell cell information:')
    _print_symmetry_data_from_kset(kset, 'symmetry_dataset_pc', '\nPrimitive cell information:')


def matrix_from_string(string):
    """Parse transformation matrix from a string"""
    elems = [float(x) for x in string.split()]
    # try guessing the transormation matrix
    return np.diag(elems) if len(elems) == 3 else np.array(elems).reshape((3, 3))<|MERGE_RESOLUTION|>--- conflicted
+++ resolved
@@ -95,13 +95,6 @@
 
     if matrix:
         transform_matrix = matrix_from_string(matrix)
-<<<<<<< HEAD
-        if not np.allclose(primitive.cell @ transform_matrix, supercell.cell, rtol=2e-2):  # 2% mismatch tolerance
-            if np.allclose(primitive.cell @ transform_matrix, supercell.cell, rtol=5e-2):  # 2-5% mismatch
-                click.echo(_quantitative_inaccuracy_warning)
-            else:
-                click.echo(_incommensurate_warning)
-=======
         if not np.allclose(transform_matrix @ primitive.cell, supercell.cell, rtol=2e-2):  # 2% mismatch tolerance
             if np.allclose(transform_matrix @ primitive.cell, supercell.cell, rtol=5e-2):  # 2-5% mismatch
                 click.echo(_quantitative_inaccuracy_warning)
@@ -109,19 +102,12 @@
                 click.echo(_incommensurate_warning)
                 click.echo(f'Transform matrix x primitive cell:\n{transform_matrix @ primitive.cell}')
                 click.echo(f'Supercell cell:\n{supercell.cell}')
->>>>>>> dc682ea1
             click.echo('Proceeding with the assumed transformation matrix.')
         click.echo(f'Transform matrix:\n{transform_matrix.tolist()}')
     else:
         tmp = supercell.cell @ np.linalg.inv(primitive.cell)
         transform_matrix = np.rint(tmp)
         if not np.allclose(tmp, transform_matrix, rtol=2e-2):  # 2% mismatch tolerance
-<<<<<<< HEAD
-            if np.allclose(primitive.cell @ transform_matrix, supercell.cell, rtol=5e-2):  # 2-5% mismatch
-                click.echo(_quantitative_inaccuracy_warning)
-            else:
-                click.echo(_incommensurate_warning)
-=======
             if np.allclose(transform_matrix @ primitive.cell, supercell.cell, rtol=5e-2):  # 2-5% mismatch
                 click.echo(_quantitative_inaccuracy_warning)
             else:
@@ -129,7 +115,6 @@
                 click.echo(f'(Guessed) Transform matrix:\n{transform_matrix.tolist()}')
                 click.echo(f'Transform matrix x primitive cell:\n{transform_matrix @ primitive.cell}')
                 click.echo(f'Supercell cell:\n{supercell.cell}')
->>>>>>> dc682ea1
                 raise click.Abort()
 
         click.echo(f'(Guessed) Transform matrix:\n{transform_matrix.tolist()}')
