--- conflicted
+++ resolved
@@ -9,11 +9,7 @@
 import click
 from ase.io import read
 
-<<<<<<< HEAD
-from easyunfold.unfold import process_projection_options, parse_atoms
-=======
 from easyunfold.unfold import parse_atoms, parse_atoms_idx
->>>>>>> fb794937
 
 # pylint:disable=import-outside-toplevel, too-many-locals, too-many-arguments, too-many-nested-blocks, too-many-branches
 
@@ -150,15 +146,11 @@
 
 
 @easyunfold.group('unfold')
-<<<<<<< HEAD
-@click.option('--data-file', default='easyunfold.json', type=click.Path(exists=True, file_okay=True, dir_okay=False), show_default=True)
-=======
 @click.option('--data-file',
               '-d',
               default='easyunfold.json',
               type=click.Path(exists=True, file_okay=True, dir_okay=False),
               show_default=True)
->>>>>>> fb794937
 @click.pass_context
 def unfold(ctx, data_file):
     """
@@ -222,60 +214,6 @@
     click.echo('Unfolding data written to ' + out_path)
 
 
-<<<<<<< HEAD
-def add_plot_options(func):
-    """Added common plotting options to a function"""
-    click.option('--gamma', is_flag=True, help='Is the calculation a gamma only one?', show_default=True)(func)
-    click.option('--ncl', is_flag=True, help='Is the calculation with non-colinear spin?', show_default=True)(func)
-    click.option('--npoints', type=int, default=2000, help='Number of bins for the energy.', show_default=True)(func)
-    click.option('--sigma', type=float, default=0.02, help='Smearing width for the energy in eV.', show_default=True)(func)
-    click.option('--eref', type=float, help='Reference energy in eV.')(func)
-    click.option('--emin', type=float, default=-5., help='Minimum energy in eV relative to the reference.', show_default=True)(func)
-    click.option('--emax', type=float, default=5., help='Maximum energy in eV relative to the reference.', show_default=True)(func)
-    click.option('--colour-norm', type=float, help='A normalisation/scaling factor for the colour mapping. Smaller values will increase colour intensity.',
-                 default=1.0,
-                 show_default=True)(func)
-    click.option('--out-file', default='unfold.png', help='Name of the output file.', show_default=True)(func)
-    click.option('--cmap', default='PuRd', help='Name of the colour map to use.', show_default=True)(func)
-    click.option('--show', is_flag=True, default=False, help='Show the plot interactively.')(func)
-    click.option('--no-symm-average',
-                 is_flag=True,
-                 default=False,
-                 help='Do not include symmetry related kpoints for averaging.',
-                 show_default=True)(func)
-    click.option('--dos', help='Path to vasprun.xml(.gz) file from which to read the density of states (DOS) information. '
-                               'If set, the density of states will be plotted alongside the unfolded bandstructure.')(func)
-    click.option('--dos-label', type=str, help='Axis label for DOS if included.', show_default=True)(func)
-    click.option('--zero-line', is_flag=True, default=False, help='Plot horizontal line at zero energy.', show_default=True)(func)
-    click.option('--dos-elements', help='Elemental orbitals to plot (e.g. "C.s.p,O") for DOS if included.')(func)
-    click.option('--dos-orbitals', help='Orbitals to split into lm-decomposed (e.g. p -> px, py, '
-                                    'pz) contributions (e.g. "Ti.d") for DOS if included.')(func)
-    click.option('--dos-atoms', help='Atoms to include (e.g. "O.1.2.3,Ru.1.2.3") for DOS if included.')(func)
-    click.option('--legend-cutoff', type=float, default=3, help='Cut-off in %% of total DOS that determines if a line is given a label.', show_default=True)(func)
-    click.option('--gaussian', type=float, help='Standard deviation of DOS gaussian broadening in eV.',
-                 default=0.05, show_default=True)(func)
-    click.option('--scale', type=float, help='Scaling factor for the DOS plot.', default=1.0)(func)
-    click.option('--no-total', is_flag=True, default=False, help="Don't plot the total density of states.")(func)
-    click.option('--total-only', is_flag=True, default=False, help="Only plot the total density of states.")(func)
-    click.option('--procar',
-                 multiple=True,
-                 default=["PROCAR"],
-                 help=('PROCAR file(s) for atomic weighting, can be passed multiple times if more '
-                       'than one PROCAR should be used. Default is to read PROCAR in current directory'))(func)
-    click.option('--atoms', help='Atoms to be used for weighting, as a comma-separated list (e.g. "Na,'
-                                 'Bi,S"). The POSCAR or CONTCAR file must be present in the current '
-                                 'directory for this, otherwise use `--atoms-idx`.')(func)
-    click.option('--atoms-idx', help='Indices of the atoms to be used for weighting (1-indexed).')(func)
-    click.option('--orbitals', help='Orbitals to be used for weighting.')(func)
-    click.option('--title', help='Title to be used')(func)
-    click.option('--width', help='Width of the figure', type=float, default=4., show_default=True)(func)
-    click.option('--height', help='Height of the figure', type=float, default=3., show_default=True)(func)
-    click.option('--dpi', help='DPI for the figure when saved as raster image.', type=int, default=300, show_default=True)(func)
-    click.option('--mpl-style-file',
-                  type=click.Path(exists=True, file_okay=True, dir_okay=False),
-                  help='Use this file to customise the matplotlib style sheet')(func)
-    return func
-=======
 def add_mpl_style_option(func):
     """
     Decorator that adds the mpl_style_file option to a command
@@ -297,7 +235,6 @@
         return func(*args, **kwargs)
 
     return wrapper
->>>>>>> fb794937
 
 
 @unfold.command('effective-mass')
@@ -483,33 +420,15 @@
 @unfold.command('plot')
 @click.pass_context
 @add_plot_options
-<<<<<<< HEAD
-def unfold_plot(ctx, gamma, npoints, sigma, eref, out_file, show, emin, emax, cmap, ncl,
-                no_symm_average, colour_norm, dos, dos_label, zero_line, dos_elements, dos_orbitals,
-                dos_atoms, legend_cutoff, gaussian, no_total, total_only, scale,
-                procar, atoms, atoms_idx, orbitals, title, width, height, dpi, mpl_style_file):
-=======
 @add_mpl_style_option
 def unfold_plot(ctx, gamma, npoints, sigma, eref, out_file, show, emin, emax, cmap, ncl, no_symm_average, vscale, dos, dos_label, zero_line,
                 dos_elements, dos_orbitals, dos_atoms, legend_cutoff, gaussian, no_total, total_only, scale, procar, atoms, poscar,
                 atoms_idx, orbitals, title, width, height, dpi, intensity):
->>>>>>> fb794937
     """
     Plot the spectral function
 
     This command uses the stored unfolding data to plot the effective bands structure (EBS) using the spectral function.
     """
-<<<<<<< HEAD
-    if mpl_style_file:
-        click.echo(f'Using custom plotting style from {mpl_style_file}')
-        import matplotlib.style
-        matplotlib.style.use(mpl_style_file)
-
-    _unfold_plot(ctx, gamma, npoints, sigma, eref, out_file, show, emin, emax, cmap, ncl,
-                 no_symm_average, colour_norm, dos, dos_label, zero_line, dos_elements, dos_orbitals,
-                 dos_atoms, legend_cutoff, gaussian, no_total, total_only, scale,
-                 procar, atoms, atoms_idx, orbitals, title, width, height, dpi)
-=======
     _unfold_plot(ctx, gamma, npoints, sigma, eref, out_file, show, emin, emax, cmap, ncl, no_symm_average, vscale, dos, dos_label,
                  zero_line, dos_elements, dos_orbitals, dos_atoms, legend_cutoff, gaussian, no_total, total_only, scale, procar, atoms,
                  poscar, atoms_idx, orbitals, title, width, height, dpi, intensity)
@@ -586,7 +505,6 @@
         dos_options = None
 
     return dos_plotter, dos_options
->>>>>>> fb794937
 
 
 @unfold.command('plot-projections')
@@ -594,58 +512,22 @@
 @add_plot_options
 @add_mpl_style_option
 @click.option('--combined/--no-combined', is_flag=True, default=False, help='Plot all projections in a combined graph.')
-<<<<<<< HEAD
-@click.option('--colors', help='Colors to be used for combined plot, comma separated.', default='r,g,b,purple', show_default=True)
-def unfold_plot_projections(ctx, gamma, npoints, sigma, eref, out_file, show, emin, emax, cmap, ncl,
-                            no_symm_average, colour_norm, dos, dos_label, zero_line, dos_elements, dos_orbitals,
-                            dos_atoms, legend_cutoff, gaussian, no_total, total_only, scale,
-                            procar, atoms, atoms_idx, orbitals, title, combined, colors, width, height, dpi, mpl_style_file):
-=======
 @click.option('--colours', help='Colours to be used for combined plot, comma separated.', default='r,g,b,purple', show_default=True)
 def unfold_plot_projections(ctx, gamma, npoints, sigma, eref, out_file, show, emin, emax, cmap, ncl, no_symm_average, vscale, dos,
                             dos_label, zero_line, dos_elements, dos_orbitals, dos_atoms, legend_cutoff, gaussian, no_total, total_only,
                             scale, procar, atoms, poscar, atoms_idx, orbitals, title, combined, colours, width, height, dpi, intensity):
->>>>>>> fb794937
     """
     Plot the effective band structure with atomic projections.
     """
     from easyunfold.unfold import UnfoldKSet
     from easyunfold.plotting import UnfoldPlotter
 
-    if mpl_style_file:
-        click.echo(f'Using custom plotting style from {mpl_style_file}')
-        import matplotlib.style
-        matplotlib.style.use(mpl_style_file)
-
     unfoldset: UnfoldKSet = ctx.obj['obj']
     click.echo(f'Loading projections from: {procar}')
 
     plotter = UnfoldPlotter(unfoldset)
-<<<<<<< HEAD
-    if dos:
-        from sumo.plotting.dos_plotter import SDOSPlotter
-        from sumo.electronic_structure.dos import load_dos
-
-        dos, pdos = load_dos(dos,
-                             dos_elements,
-                             dos_orbitals,
-                             dos_atoms,
-                             gaussian,
-                             total_only,
-                             )
-        dos_plotter = SDOSPlotter(dos, pdos)
-        dos_options = {
-            "plot_total": not no_total,
-            "legend_cutoff": legend_cutoff,
-            "yscale": scale,
-        }
-    else:
-        dos_plotter = None
-        dos_options = None
-=======
     dos_plotter, dos_options = process_dos(dos, dos_elements, dos_orbitals, dos_atoms, gaussian, total_only, atoms, orbitals, poscar,
                                            no_total, legend_cutoff, scale)
->>>>>>> fb794937
 
     fig = plotter.plot_projected(procar,
                                  dos_plotter=dos_plotter,
@@ -665,8 +547,9 @@
                                  poscar=poscar,
                                  orbitals=orbitals,
                                  title=title,
-                                 colour_norm=colour_norm,
+                                 vscale=vscale,
                                  use_subplot=not combined,
+                                 intensity=intensity,
                                  figsize=(width, height),
                                  dpi=dpi,
                                  colours=colours.split(',') if colours is not None else None)
@@ -691,11 +574,7 @@
                  cmap,
                  ncl,
                  no_symm_average,
-<<<<<<< HEAD
-                 colour_norm,
-=======
                  vscale,
->>>>>>> fb794937
                  dos,
                  dos_label,
                  zero_line,
@@ -709,10 +588,7 @@
                  scale,
                  procar,
                  atoms,
-<<<<<<< HEAD
-=======
                  poscar,
->>>>>>> fb794937
                  atoms_idx,
                  orbitals,
                  title,
@@ -742,16 +618,6 @@
         click.echo(f'Loading projections from: {procar}')
         try:
             unfoldset.load_procar(procar)
-<<<<<<< HEAD
-        except FileNotFoundError:
-            click.echo(f'Could not find and parse the --procar file: {procar} – needed for atomic projections!')
-            raise click.Abort()
-        if atoms_idx:
-            atoms_idx, orbitals = process_projection_options(atoms_idx, orbitals)
-        else:  # parse atoms
-            atoms, atoms_idx, orbitals = parse_atoms(atoms, orbitals)
-            atoms_idx = [idx for sublist in atoms_idx for idx in sublist]  # flatten atoms_idx for non-projected plot
-=======
         except FileNotFoundError as exc:
             click.echo(f'Could not find and parse the --procar file: {procar} – needed for atomic projections!')
             raise click.Abort() from exc
@@ -781,7 +647,6 @@
 
         elif atoms:
             _parsed_atoms, atoms_idx_subplots, orbitals_subplots = parse_atoms(atoms, orbitals, poscar)
->>>>>>> fb794937
 
     else:
         atoms_idx_subplots = [None]
@@ -806,31 +671,8 @@
         emax = eng.max() - eref
 
     plotter = UnfoldPlotter(unfoldset)
-<<<<<<< HEAD
-    if dos:
-        from sumo.plotting.dos_plotter import SDOSPlotter
-        from sumo.electronic_structure.dos import load_dos
-
-        dos, pdos = load_dos(dos,
-                             dos_elements,
-                             dos_orbitals,
-                             dos_atoms,
-                             gaussian,
-                             total_only,
-                             )
-        dos_plotter = SDOSPlotter(dos, pdos)
-        dos_options = {
-            "plot_total": not no_total,
-            "legend_cutoff": legend_cutoff,
-            "yscale": scale,
-        }
-    else:
-        dos_plotter = None
-        dos_options = None
-=======
     dos_plotter, dos_options = process_dos(dos, dos_elements, dos_orbitals, dos_atoms, gaussian, total_only, atoms, orbitals, poscar,
                                            no_total, legend_cutoff, scale)
->>>>>>> fb794937
 
     fig = plotter.plot_spectral_function(eng,
                                          spectral_function,
@@ -843,7 +685,7 @@
                                          save=out_file,
                                          show=False,
                                          ylim=(emin, emax),
-                                         colour_norm=colour_norm,
+                                         vscale=vscale,
                                          cmap=cmap,
                                          title=title,
                                          dpi=dpi,
