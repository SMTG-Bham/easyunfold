"""
Commandline interface
"""
from pathlib import Path
from monty.serialization import loadfn
import numpy as np
import click
from ase.io import read

from easyunfold.unfold import process_projection_options, parse_atoms

# pylint:disable=import-outside-toplevel,too-many-locals,too-many-arguments

SUPPORTED_DFT_CODES = ('vasp', 'castep')

DEFAULT_CMAPS = [
    'Purples', 'Greens', 'Oranges', 'Reds', 'Blue', 'YlOrBr', 'YlOrRd', 'OrRd', 'PuRd', 'RdPu', 'BuPu', 'GnBu', 'PuBu', 'YlGnBu', 'PuBuGn',
    'BuGn', 'YlGn'
]

CONTEXT_SETTINGS = {'help_option_names': ['-h', '--help']}


@click.group('easyunfold', context_settings=CONTEXT_SETTINGS)
def easyunfold():
    """
    Tool for performing band unfolding
    """
    return


@easyunfold.command()
@click.option('--time-reversal/--no-time-reversal', default=True)
@click.argument('pc-file')
@click.argument('sc-file')
@click.argument('kpoints')
@click.option(
    '--code',
    '-c',
    help='Name of the DFT code that the kpoints should be formatted to.',
    default='vasp',
    type=click.Choice(SUPPORTED_DFT_CODES),
    show_default=True,
)
@click.option('--matrix', '-m', help='Transformation matrix')
@click.option('--symprec', help='Transformation matrix', type=float, default=1e-5, show_default=True)
@click.option('--out-file', default='easyunfold.json', help='Name of the output file')
@click.option('--no-expand', help='Do not expand the kpoints by symmetry', default=False, is_flag=True)
@click.option('--nk-per-split', help='Number of band structure kpoints per split.', type=int)
@click.option('--scf-kpoints',
              help='File (IBZKPT) to provide SCF kpoints for self-consistent calculations. Needed for hybrid functional calculations.',
              type=click.Path(exists=True, dir_okay=False))
@click.option('--yes', '-y', is_flag=True, default=False, help='Skip and confirmation.')
def generate(pc_file, code, sc_file, matrix, kpoints, time_reversal, out_file, no_expand, symprec, nk_per_split, scf_kpoints, yes):
    """
    Generate the kpoints for performing supercell calculations.

    There are two modes of running supercell calculations:

    1. Use the generated kpoints for unfolding for non-SCF calculations, e.g. with a fixed charged density from the SCF calculation.
    2. Include the generated kpoints in SCF calculation but set their weights to zeros.

    In both cases, the kpoints can be split into multiple calculations.

    This command defaults to go down the first route where the kpoints generated are only
    those needed for the unfolding, all kpoints and written into the same file, but the user
    is free to manually split them into multiple calculations.
    The second approach can be activated with the ``--nk-per-split`` option and in the same
    time provide the ``--scf-kpoints``. This will generate a serial of kpoints files containing
    the SCF kpoints followed by the actual kpoints needed for unfolding with zero weights.
    """
    from easyunfold.unfold import UnfoldKSet
    from easyunfold.utils import read_kpoints

    primitive = read(pc_file)
    supercell = read(sc_file)
    if matrix:
        transform_matrix = matrix_from_string(matrix)
        if not np.allclose(primitive.cell @ transform_matrix, supercell.cell):
            click.echo('Warning: the super cell and the the primitive cell are not commensure.')
            click.echo('Proceed with the assumed tranform matrix')
        click.echo(f'Transform matrix:\n{transform_matrix.tolist()}')
    else:
        tmp = supercell.cell @ np.linalg.inv(primitive.cell)
        transform_matrix = np.rint(tmp)
        if not np.allclose(tmp, transform_matrix):
            click.echo('The super cell and the the primitive cell are not commensure.')
            raise click.Abort()

        click.echo(f'(Guessed) Transform matrix:\n{transform_matrix.tolist()}')

    kpoints, _, labels, _ = read_kpoints(kpoints, code=code)
    click.echo(f'{len(kpoints)} kpoints specified along the path')

    unfoldset = UnfoldKSet.from_atoms(transform_matrix,
                                      kpoints,
                                      primitive,
                                      supercell,
                                      time_reversal=time_reversal,
                                      expand=not no_expand,
                                      dft_code=code,
                                      symprec=symprec)
    unfoldset.kpoint_labels = labels
    try:
        print_symmetry_data(unfoldset)
    except KeyError:
        pass

    out_file = Path(out_file)
    if code == 'vasp':
        out_kpt_name = f'KPOINTS_{out_file.stem}'
    elif code == 'castep':
        out_kpt_name = f'{out_file.stem}_sc_kpoints.cell'
    else:
        raise RuntimeError(f'Unknown code: {code}')

    if scf_kpoints is not None:
        scf_kpt, _, _, scf_weights = read_kpoints(scf_kpoints, code=code)
        scf_kpoints_and_weights = (scf_kpt, scf_weights)
    else:
        scf_kpoints_and_weights = None

    if Path(out_kpt_name).is_file() and not yes:
        click.confirm(f'Output file {out_kpt_name} already exists, continue?', abort=True)

    unfoldset.write_sc_kpoints(
        out_kpt_name,
        nk_per_split=nk_per_split,
        scf_kpoints_and_weights=scf_kpoints_and_weights,
        source=sc_file,
    )

    click.echo(f'Supercell kpoints written to {out_kpt_name}')

    # Serialize the data
    if Path(out_file).is_file() and not yes:
        click.confirm(f'Output file {out_file} already exists, continue?', abort=True)

    Path(out_file).write_text(unfoldset.to_json(), encoding='utf-8')

    click.echo('Unfolding settings written to ' + str(out_file))


@easyunfold.group('unfold')
@click.option('--data-file', default='easyunfold.json', type=click.Path(exists=True, file_okay=True, dir_okay=False), show_default=True)
@click.option('--mpl-style-file',
              type=click.Path(exists=True, file_okay=True, dir_okay=False),
              show_default=True,
              required=False,
              help='Use this file to customise the matplotlib style sheet')
@click.pass_context
def unfold(ctx, data_file, mpl_style_file):
    """
    Perform unfolding and plotting

    There are multiple sub-command available under this command group.
    """

    unfoldset = loadfn(data_file)
    click.echo(f'Loaded data from {data_file}')
    ctx.obj = {'obj': unfoldset, 'fname': data_file}
    if mpl_style_file:
        click.echo(f'Using custom plotting style from {mpl_style_file}')
        import matplotlib.style
        matplotlib.style.use(mpl_style_file)


@unfold.command('status')
@click.pass_context
def unfold_status(ctx):
    """Print the status"""
    from easyunfold.unfold import UnfoldKSet
    unfoldset: UnfoldKSet = ctx.obj['obj']
    print_symmetry_data(unfoldset)
    nkpts_sc = len(unfoldset.expansion_results['reduced_sckpts'])
    click.echo()
    click.echo(f'No. of k points in the primitive cell           : {unfoldset.nkpts_orig}')
    click.echo(f'No. of supercell k points                       : {nkpts_sc}')
    click.echo(f'No. of primitive cell symmetry operations       : {unfoldset.pc_opts.shape[0]}')
    click.echo(f'No. of supercell symmetry operations            : {unfoldset.sc_opts.shape[0]}')
    click.echo()
    click.echo('Path in the primitive cell:')
    for index, label in unfoldset.kpoint_labels:
        click.echo(f'   {label:<10}: {index+1:<5}')

    if unfoldset.is_calculated:
        click.echo('Unfolding had been performed - use `unfold plot` to plot the spectral function.')
    else:
        click.echo('Please run the supercell band structure calculation and run `unfold calculate`.')


@unfold.command('calculate')
@click.pass_context
@click.argument('wavefunc', type=click.Path(exists=True, dir_okay=False), nargs=-1)
@click.option('--save-as')
@click.option('--gamma', is_flag=True, help='If the calculation is $\\Gamma$-only')
@click.option('--ncl', is_flag=True, help='If the calculation has non-collinear spins.')
def unfold_calculate(ctx, wavefunc, save_as, gamma, ncl):
    """
    Perform the unfolding

    Multiple wave function (e.g. the WAVECAR file if using VASP) files can be supplied for
    split-path calculations.
    Once the calculation is done, the wave function data are not longer needed as the
    spectral weights will be stored in the outputs ``json`` file.
    """
    from easyunfold.unfold import UnfoldKSet

    unfoldset: UnfoldKSet = ctx.obj['obj']
    unfoldset.get_spectral_weights(wavefunc, gamma, ncl=ncl)

    out_path = save_as if save_as else ctx.obj['fname']
    Path(out_path).write_text(unfoldset.to_json(), encoding='utf-8')
    click.echo('Unfolding data written to ' + out_path)


def add_plot_options(func):
    """Added common plotting options to a function"""
    click.option('--gamma', is_flag=True, help='Is the calculation a gamma only one?', show_default=True)(func)
    click.option('--ncl', is_flag=True, help='Is the calculation with non-colinear spin?', show_default=True)(func)
    click.option('--npoints', type=int, default=2000, help='Number of bins for the energy.', show_default=True)(func)
    click.option('--sigma', type=float, default=0.02, help='Smearing width for the energy in eV.', show_default=True)(func)
    click.option('--eref', type=float, help='Reference energy in eV.')(func)
    click.option('--emin', type=float, default=-5., help='Minimum energy in eV relative to the reference.', show_default=True)(func)
    click.option('--emax', type=float, default=5., help='Maximum energy in eV relative to the reference.', show_default=True)(func)
    click.option('--colour-norm', type=float, help='A normalisation/scaling factor for the colour mapping. Smaller values will increase colour intensity.',
                 default=1.0,
                 show_default=True)(func)
    click.option('--out-file', default='unfold.png', help='Name of the output file.', show_default=True)(func)
    click.option('--cmap', default='PuRd', help='Name of the colour map to use.', show_default=True)(func)
    click.option('--show', is_flag=True, default=False, help='Show the plot interactively.')(func)
    click.option('--no-symm-average',
                 is_flag=True,
                 default=False,
                 help='Do not include symmetry related kpoints for averaging.',
                 show_default=True)(func)
    click.option('--dos', help='Path to vasprun.xml(.gz) file from which to read the density of states (DOS) information. '
                               'If set, the density of states will be plotted alongside the unfolded bandstructure.')(func)
    click.option('--dos-label', type=str, help='Axis label for DOS if included.', show_default=True)(func)
    click.option('--zero-line', is_flag=True, default=False, help='Plot horizontal line at zero energy.', show_default=True)(func)
    click.option('--dos-elements', help='Elemental orbitals to plot (e.g. "C.s.p,O") for DOS if included.')(func)
    click.option('--dos-orbitals', help='Orbitals to split into lm-decomposed (e.g. p -> px, py, '
                                    'pz) contributions (e.g. "Ti.d") for DOS if included.')(func)
    click.option('--dos-atoms', help='Atoms to include (e.g. "O.1.2.3,Ru.1.2.3") for DOS if included.')(func)
    click.option('--legend-cutoff', type=float, default=3, help='Cut-off in %% of total DOS that determines if a line is given a label.', show_default=True)(func)
    click.option('--gaussian', type=float, help='Standard deviation of DOS gaussian broadening in eV.',
                 default=0.05, show_default=True)(func)
    click.option('--scale', type=float, help='Scaling factor for the DOS plot.', default=1.0)(func)
    click.option('--no-total', is_flag=True, default=False, help="Don't plot the total density of states.")(func)
    click.option('--total-only', is_flag=True, default=False, help="Only plot the total density of states.")(func)
    click.option('--procar',
                 multiple=True,
                 default=["PROCAR"],
                 help=('PROCAR file(s) for atomic weighting, can be passed multiple times if more '
                       'than one PROCAR should be used. Default is to read PROCAR in current directory'))(func)
    click.option('--atoms', help='Atoms to be used for weighting, as a comma-separated list (e.g. "Na,'
                                 'Bi,S"). The POSCAR or CONTCAR file must be present in the current '
                                 'directory for this, otherwise use `--atoms-idx`.')(func)
    click.option('--atoms-idx', help='Indices of the atoms to be used for weighting (1-indexed).')(func)
    click.option('--orbitals', help='Orbitals to be used for weighting.')(func)
    click.option('--title', help='Title to be used')(func)
    click.option('--width', help='Width of the figure', type=float, default=4., show_default=True)(func)
    click.option('--height', help='Height of the figure', type=float, default=3., show_default=True)(func)
    click.option('--dpi', help='DPI for the figure when saved as raster image.', type=int, default=300, show_default=True)(func)
    return func


@unfold.command('effective-mass')
@click.pass_context
@click.option('--intensity-threshold', type=float, default=0.1, help='Intensity threshold for detecting valid bands.', show_default=True)
@click.option('--spin', type=int, default=0, help='Index of the spin channel.', show_default=True)
@click.option('--npoints', type=int, default=3, help='Number of kpoints used for fitting from the extrema.', show_default=True)
@click.option('--extrema-detect-tol', type=float, default=0.01, help='Tolerance for band extrema detection.', show_default=True)
@click.option('--degeneracy-detect-tol',
              type=float,
              default=0.01,
              help='Tolerance for band degeneracy detection at extrema.',
              show_default=True)
@click.option('--nocc', type=int, help='DEV: Use this band as the extrema at all kpoints.')
@click.option('--plot', is_flag=True, default=False)
@click.option('--plot-fit', is_flag=True, default=False, help='Generate plots of the band edge and parabolic fits.')
@click.option('--fit-label', help='Which branch to use for plot fitting. e.g. electrons:0', default='electrons:0', show_default=True)
@click.option('--band-filter', default=None, type=int, help='Only displace information for this band.')
@click.option('--out-file', default='unfold-effective-mass.png', help='Name of the output file.', show_default=True)
def unfold_effective_mass(ctx, intensity_threshold, spin, band_filter, npoints, extrema_detect_tol, degeneracy_detect_tol, nocc, plot,
                          plot_fit, fit_label, out_file):
    """
    Compute and print effective masses by tracing the unfolded weights.

    Note that this functionality only works for simple unfolded band structures,
    and it is likely to fail for complex cases.

    Use the ``--plot-fit`` flag to generate the detected band edge verses the parabolic fit
    for visual confirmation if unsure.
    """
    from easyunfold.effective_mass import EffectiveMass
    from easyunfold.unfold import UnfoldKSet
    from tabulate import tabulate
    unfoldset: UnfoldKSet = ctx.obj['obj']
    efm = EffectiveMass(unfoldset, intensity_tol=intensity_threshold, extrema_tol=extrema_detect_tol, degeneracy_tol=degeneracy_detect_tol)

    click.echo('Band extrema data:')
    table = []
    for mode in ['cbm', 'vbm']:
        for kid, subkid, iband in zip(*efm.get_band_extrema(mode=mode)):
            band_idx = ','.join(map(str, iband))
            table.append([kid, mode, subkid, band_idx])
    click.echo(tabulate(table, headers=['Kpoint index', 'Kind', 'Sub-kpoint index', 'Band indices']))
    click.echo('')

    if nocc:
        efm.set_nocc(nocc)
    output = efm.get_effective_masses(ispin=spin, npoints=npoints)

    # Filter by band if requested
    if band_filter is not None:
        for carrier in ['electrons', 'holes']:
            output[carrier] = [entry for entry in output[carrier] if entry['band_index'] == band_filter]

    ## Print data
    def print_data(entries, tag='me'):
        """Print the effective mass data"""
        table = []
        for i, entry in enumerate(entries):
            me = entry['effective_mass']

            kf = entry['kpoint_from']
            lf = entry['kpoint_label_from']
            kfrom = f'{kf} ({lf})'

            kt = [round(x, 5) for x in entry['kpoint_to']]
            lt = entry['kpoint_label_to']
            kto = f'{kt} ({lt})'
            bidx = entry['band_index']
            table.append([i, tag, me, bidx, kfrom, kto])
        click.echo(tabulate(table, headers=['index', 'Kind', 'Effective mass', 'Band index', 'from', 'to']))

    click.echo('Electron effective masses:')
    print_data(output['electrons'], 'm_e')
    print('')
    click.echo('Hole effective masses:')
    print_data(output['holes'], 'm_h')

    click.echo('Unfolded band structure can be ambiguous, please cross-check with the spectral function plot.')

    if plot:
        from easyunfold.plotting import UnfoldPlotter
        plotter = UnfoldPlotter(unfoldset)
        click.echo('Generating spectral function plot for visualising detected branches...')
        engs, sf = unfoldset.get_spectral_function()
        plotter.plot_effective_mass(efm, engs, sf, effective_mass_data=output, save=out_file)

    elif plot_fit:
        from easyunfold.plotting import UnfoldPlotter
        plotter = UnfoldPlotter(unfoldset)
        carrier, idx = fit_label.split(':')
        fname = Path(out_file).stem
        ext = Path(out_file).suffix
        for carrier in ['electrons', 'holes']:
            for idx, _ in enumerate(output[carrier]):
                plotter.plot_effective_mass_fit(efm=efm,
                                                npoints=npoints,
                                                carrier=carrier,
                                                idx=int(idx),
                                                save=fname + f'_fit_{carrier}_{idx}' + ext)


@unfold.command('plot')
@click.pass_context
@add_plot_options
<<<<<<< HEAD
def unfold_plot(ctx, gamma, npoints, sigma, eref, out_file, show, emin, emax, cmap, ncl,
                no_symm_average, colour_norm, dos, dos_label, zero_line, dos_elements, dos_orbitals,
                dos_atoms, legend_cutoff, gaussian, no_total, total_only, scale,
                procar, atoms, atoms_idx, orbitals, title, width, height):
=======
def unfold_plot(ctx, gamma, npoints, sigma, eref, out_file, show, emin, emax, cmap, ncl, no_symm_average, vscale, procar, atoms_idx,
                orbitals, title, width, height, dpi):
>>>>>>> e0c113b8
    """
    Plot the spectral function

    This command uses the stored unfolding data to plot the effective bands structure (EBS) using the spectral function.
    """
<<<<<<< HEAD
    _unfold_plot(ctx, gamma, npoints, sigma, eref, out_file, show, emin, emax, cmap, ncl,
                 no_symm_average, colour_norm, dos, dos_label, zero_line, dos_elements, dos_orbitals,
                 dos_atoms, legend_cutoff, gaussian, no_total, total_only, scale,
                 procar, atoms, atoms_idx, orbitals, title, width, height)
=======
    _unfold_plot(ctx, gamma, npoints, sigma, eref, out_file, show, emin, emax, cmap, ncl, no_symm_average, vscale, procar, atoms_idx,
                 orbitals, title, width, height, dpi)
>>>>>>> e0c113b8


@unfold.command('plot-projections')
@click.pass_context
@add_plot_options
@click.option('--combined/--no-combined', is_flag=True, default=False, help='Plot all projections in a combined graph.')
@click.option('--colors', help='Colors to be used for combined plot, comma separated.', default='r,g,b,purple', show_default=True)
<<<<<<< HEAD
def unfold_plot_projections(ctx, gamma, npoints, sigma, eref, out_file, show, emin, emax, cmap, ncl,
                            no_symm_average, colour_norm, dos, dos_label, zero_line, dos_elements, dos_orbitals,
                            dos_atoms, legend_cutoff, gaussian, no_total, total_only, scale,
                            procar, atoms, atoms_idx, orbitals, title, combined, colors, width, height):
=======
def unfold_plot_projections(ctx, gamma, npoints, sigma, eref, out_file, show, emin, emax, cmap, ncl, no_symm_average, vscale, procar,
                            atoms_idx, orbitals, title, combined, intensity, colors, width, height, dpi):
>>>>>>> e0c113b8
    """
    Plot the effective band structure with atomic projections.
    """
    from easyunfold.unfold import UnfoldKSet
    from easyunfold.plotting import UnfoldPlotter
    import matplotlib.pyplot as plt

    unfoldset: UnfoldKSet = ctx.obj['obj']
    click.echo(f'Loading projections from: {procar}')

    plotter = UnfoldPlotter(unfoldset)
    if dos:
        from sumo.plotting.dos_plotter import SDOSPlotter
        from sumo.electronic_structure.dos import load_dos

        dos, pdos = load_dos(dos,
                             dos_elements,
                             dos_orbitals,
                             dos_atoms,
                             gaussian,
                             total_only,
                             )
        dos_plotter = SDOSPlotter(dos, pdos)
        dos_options = {
            "plot_total": not no_total,
            "legend_cutoff": legend_cutoff,
            "yscale": scale,
        }
    else:
        dos_plotter = None
        dos_options = None

    fig = plotter.plot_projected(procar,
                                 dos_plotter=dos_plotter,
                                 dos_label=dos_label,
                                 dos_options=dos_options,
                                 zero_line=zero_line,
                                 gamma=gamma,
                                 npoints=npoints,
                                 sigma=sigma,
                                 eref=eref,
                                 ylim=(emin, emax),
                                 cmap=cmap,
                                 ncl=ncl,
                                 symm_average=not no_symm_average,
                                 atoms=atoms,
                                 atoms_idx=atoms_idx,
                                 orbitals=orbitals,
                                 title=title,
                                 colour_norm=colour_norm,
                                 use_subplot=not combined,
                                 figsize=(width, height),
                                 colors=colors.split(',') if colors is not None else None)

    if out_file:
        fig.savefig(out_file, dpi=dpi)
        click.echo(f'Unfolded band structure saved to {out_file}')

    if show:
        plt.show()


def _unfold_plot(ctx,
                 gamma,
                 npoints,
                 sigma,
                 eref,
                 out_file,
                 show,
                 emin,
                 emax,
                 cmap,
                 ncl,
                 no_symm_average,
                 colour_norm,
                 dos,
                 dos_label,
                 zero_line,
                 dos_elements,
                 dos_orbitals,
                 dos_atoms,
                 legend_cutoff,
                 gaussian,
                 no_total,
                 total_only,
                 scale,
                 procar,
                 atoms,
                 atoms_idx,
                 orbitals,
                 title,
                 width,
                 height,
                 dpi,
                 ax=None):
    """
    Routine for plotting the spectral function.
    """
    from easyunfold.unfold import UnfoldKSet
    from easyunfold.plotting import UnfoldPlotter

    unfoldset: UnfoldKSet = ctx.obj['obj']
    if not unfoldset.is_calculated:
        click.echo('Unfolding has not been performed yet, please run `unfold calculate` command.')
        raise click.Abort()

    if eref is None:
        eref = unfoldset.calculated_quantities.get('vbm', 0.0)
    click.echo(f'Using a reference energy of {eref:.3f} eV')

    # Setup the atoms_idx and orbitals
    if atoms or atoms_idx:
        # Process the PROCAR
        click.echo(f'Loading projections from: {procar}')
        try:
            unfoldset.load_procar(procar)
        except FileNotFoundError:
            click.echo(f'Could not find and parse the --procar file: {procar} – needed for atomic projections!')
            raise click.Abort()
        if atoms_idx:
            atoms_idx, orbitals = process_projection_options(atoms_idx, orbitals)
        else:  # parse atoms
            atoms, atoms_idx, orbitals = parse_atoms(atoms, orbitals)
            atoms_idx = [idx for sublist in atoms_idx for idx in sublist]  # flatten atoms_idx for non-projected plot

    else:
        atoms_idx = None
        orbitals = None

    eng, spectral_function = unfoldset.get_spectral_function(gamma=gamma,
                                                             npoints=npoints,
                                                             sigma=sigma,
                                                             ncl=ncl,
                                                             atoms_idx=atoms_idx,
                                                             orbitals=orbitals,
                                                             symm_average=not no_symm_average)
    if emin is None:
        emin = eng.min() - eref
    if emax is None:
        emax = eng.max() - eref

    plotter = UnfoldPlotter(unfoldset)
    if dos:
        from sumo.plotting.dos_plotter import SDOSPlotter
        from sumo.electronic_structure.dos import load_dos

        dos, pdos = load_dos(dos,
                             dos_elements,
                             dos_orbitals,
                             dos_atoms,
                             gaussian,
                             total_only,
                             )
        dos_plotter = SDOSPlotter(dos, pdos)
        dos_options = {
            "plot_total": not no_total,
            "legend_cutoff": legend_cutoff,
            "yscale": scale,
        }
    else:
        dos_plotter = None
        dos_options = None

    fig = plotter.plot_spectral_function(eng,
                                         spectral_function,
                                         dos_plotter=dos_plotter,
                                         dos_label=dos_label,
                                         dos_options=dos_options,
                                         zero_line=zero_line,
                                         eref=eref,
                                         figsize=(width, height),
                                         save=out_file,
                                         show=False,
                                         ylim=(emin, emax),
                                         colour_norm=colour_norm,
                                         cmap=cmap,
                                         title=title,
                                         dpi=dpi,
                                         ax=ax)

    if out_file:
        click.echo(f'Unfolded band structure saved to {out_file}')

    if show:
        fig.show()


def print_symmetry_data(kset):
    """Print the symmetry information"""

    # Print space group information
    sc_spg = kset.metadata['symmetry_dataset_sc']
    click.echo('Supercell cell information:')
    click.echo(' ' * 8 + f'Space group number: {sc_spg["number"]}')
    click.echo(' ' * 8 + f'International symbol: {sc_spg["international"]}')
    click.echo(' ' * 8 + f'Point group: {sc_spg["pointgroup"]}')

    pc_spg = kset.metadata['symmetry_dataset_pc']
    click.echo('\nPrimitive cell information:')
    click.echo(' ' * 8 + f'Space group number: {pc_spg["number"]}')
    click.echo(' ' * 8 + f'International symbol: {pc_spg["international"]}')
    click.echo(' ' * 8 + f'Point group: {pc_spg["pointgroup"]}')


def matrix_from_string(string):
    """Parse transform matrix from a string"""
    elems = [float(x) for x in string.split()]
    # Try gussing the transform matrix
    if len(elems) == 3:
        transform_matrix = np.diag(elems)
    else:
        transform_matrix = np.array(elems).reshape((3, 3))
    return transform_matrix<|MERGE_RESOLUTION|>--- conflicted
+++ resolved
@@ -368,29 +368,19 @@
 @unfold.command('plot')
 @click.pass_context
 @add_plot_options
-<<<<<<< HEAD
 def unfold_plot(ctx, gamma, npoints, sigma, eref, out_file, show, emin, emax, cmap, ncl,
                 no_symm_average, colour_norm, dos, dos_label, zero_line, dos_elements, dos_orbitals,
                 dos_atoms, legend_cutoff, gaussian, no_total, total_only, scale,
-                procar, atoms, atoms_idx, orbitals, title, width, height):
-=======
-def unfold_plot(ctx, gamma, npoints, sigma, eref, out_file, show, emin, emax, cmap, ncl, no_symm_average, vscale, procar, atoms_idx,
-                orbitals, title, width, height, dpi):
->>>>>>> e0c113b8
+                procar, atoms, atoms_idx, orbitals, title, width, height, dpi):
     """
     Plot the spectral function
 
     This command uses the stored unfolding data to plot the effective bands structure (EBS) using the spectral function.
     """
-<<<<<<< HEAD
     _unfold_plot(ctx, gamma, npoints, sigma, eref, out_file, show, emin, emax, cmap, ncl,
                  no_symm_average, colour_norm, dos, dos_label, zero_line, dos_elements, dos_orbitals,
                  dos_atoms, legend_cutoff, gaussian, no_total, total_only, scale,
-                 procar, atoms, atoms_idx, orbitals, title, width, height)
-=======
-    _unfold_plot(ctx, gamma, npoints, sigma, eref, out_file, show, emin, emax, cmap, ncl, no_symm_average, vscale, procar, atoms_idx,
-                 orbitals, title, width, height, dpi)
->>>>>>> e0c113b8
+                 procar, atoms, atoms_idx, orbitals, title, width, height, dpi)
 
 
 @unfold.command('plot-projections')
@@ -398,15 +388,10 @@
 @add_plot_options
 @click.option('--combined/--no-combined', is_flag=True, default=False, help='Plot all projections in a combined graph.')
 @click.option('--colors', help='Colors to be used for combined plot, comma separated.', default='r,g,b,purple', show_default=True)
-<<<<<<< HEAD
 def unfold_plot_projections(ctx, gamma, npoints, sigma, eref, out_file, show, emin, emax, cmap, ncl,
                             no_symm_average, colour_norm, dos, dos_label, zero_line, dos_elements, dos_orbitals,
                             dos_atoms, legend_cutoff, gaussian, no_total, total_only, scale,
-                            procar, atoms, atoms_idx, orbitals, title, combined, colors, width, height):
-=======
-def unfold_plot_projections(ctx, gamma, npoints, sigma, eref, out_file, show, emin, emax, cmap, ncl, no_symm_average, vscale, procar,
-                            atoms_idx, orbitals, title, combined, intensity, colors, width, height, dpi):
->>>>>>> e0c113b8
+                            procar, atoms, atoms_idx, orbitals, title, combined, colors, width, height, dpi):
     """
     Plot the effective band structure with atomic projections.
     """
