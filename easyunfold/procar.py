"""
Procar reader
"""
from typing import List, Union
from pathlib import Path
import re
import numpy as np

from monty.json import MSONable, MontyDecoder

from easyunfold import __version__

# pylint:disable=too-many-locals,

class Procar(MSONable):
    """Reader for PROCAR file"""

    def __init__(self, fobjs_or_paths=None, is_soc=False):
        """
        Read the PROCAR file from a handle or path

        :param fobjs_or_paths:  Either a string or list of file-like objs or paths
        :param is_soc: Whether the PROCAR is from a calculation with spin-orbit coupling
        """
        self._is_soc = is_soc
        self.eigenvalues = None
        self.kvecs = None
        self.kweights = None
        self.nbands = None
        self.nkpts = None
        self.nspins = None
        self.nion = None
        self.occs = None
        self.proj_names = None
        self.proj_data = None
        self.header = None
        self.proj_xyz = None

        # Read the PROCAR
        if isinstance(fobjs_or_paths, (str, Path)):
            fobjs_or_paths = [fobjs_or_paths]
        self.read(fobjs_or_paths)


    def _read(self, fobj, parsed_kpoints=None):
        """Main function for reading in the data"""
        if parsed_kpoints is None:
            parsed_kpoints = set()

        # First sweep - find the number of kpoints and the number of bands
        fobj.seek(0)
        _header = fobj.readline()
        # Read the NK, NB and NIONS that are integers
<<<<<<< HEAD
        _total_nkpts, nbands, nion = [int(token) for token in re.sub(r'[^0-9]', ' ', fobj.readline()).split()]
        if nion != self.nion:
            raise ValueError(f'Mismatch in number of ions in PROCARs supplied: ({nion} vs {self.nion})!')
=======
        self.nkpts, self.nbands, self.nion = [int(token) for token in re.sub(r'[^0-9]', ' ', fobj.readline()).split()]
        # Number of projects and their names
        nproj = None
        self.proj_names = None

        for line in fobj:
            if re.match(r'^ion.*tot', line):  # only the first "ion" line, in case of LORBIT >= 12
                nproj = len(line.strip().split()) - 2
                self.proj_names = line.strip().split()[1:-1]
                break
>>>>>>> fb794937

        # Count the number of data lines, these lines do not have any alphabets
        proj_data, energies, kvecs, kweights, occs = [], [], [], [], []
        tot_count = 0  # count the instances of lines starting with "tot" -> (4 + 1) * nbands * nkpts for SOC calcs
        fobj.seek(0)
<<<<<<< HEAD
        with fobj:
            line = fobj.readline()
            while line:
                if line.startswith(' k-point'):
                    line = re.sub(r'(\d)-', r'\1 -', line)
                    tokens = line.strip().split()
                    kvec = tuple(round(float(val), 5) for val in  # tuple to make it hashable
                                 tokens[-6:-3])  # round to 5 decimal places to ensure proper kpoint matching
                    if kvec not in parsed_kpoints:
                        parsed_kpoints.add(kvec)
                        kvecs.append(list(kvec))
                        kweights.append(float(tokens[-1]))
                    else:
                        # skip ahead to the next instance of two blank lines in a row
                        while line.strip() or fobj.readline().strip():
                            line = fobj.readline()
                        continue

                elif not re.search(r'[a-zA-Z]', line) and line.strip() and len(
                        line.strip().split()) - 2 == len(self.proj_names):
                    # only parse data if line is expected length, in case of LORBIT >= 12
                    proj_data.append([float(token) for token in line.strip().split()[1:-1]])

                elif line.startswith('band'):
                    tokens = line.strip().split()
                    energies.append(float(tokens[4]))
                    occs.append(float(tokens[-1]))

                elif line.startswith('tot'):
                    tot_count += 1

                line = fobj.readline()

        # dynamically determine whether PROCARs are SOC or not
        if tot_count == 4*len(occs):
            self._is_soc = True
        elif tot_count == len(occs):
            self._is_soc = False
        else:
            raise ValueError(f"Number of lines starting with 'tot' ({tot_count}) in PROCAR does not match expected "
                             f"values ({4*len(occs)} or {len(occs)})!")

        occs = np.array(occs)
        kvecs = np.array(kvecs)
        kweights = np.array(kweights)
        eigenvalues = np.array(energies)
=======
        for line in fobj:
            if not re.search(r'[a-zA-Z]', line) and line.strip() and len(line.strip().split()) - 2 == nproj:
                # only parse data if nproj is expected length, in case of LORBIT >= 12
                proj_data.append([float(token) for token in line.strip().split()[1:-1]])
            elif line.startswith('band'):
                tokens = line.strip().split()
                energies.append(float(tokens[4]))
                occs.append(float(tokens[-1]))
            elif line.startswith(' k-point'):
                line = re.sub(r'(\d)-', r'\1 -', line)
                tokens = line.strip().split()
                kvecs.append([float(val) for val in tokens[-6:-3]])
                kweights.append(float(tokens[-1]))
        self.occs = np.array(occs)
        self.kvecs = np.array(kvecs)
        self.kweights = np.array(kweights)
        self.eigenvalues = np.array(energies)
>>>>>>> fb794937

        proj_data = np.array(proj_data, dtype=float)

        # redetermine nkpts in case some were skipped due to already being parsed
        nkpts = len(kvecs)

        self.nspins = proj_data.shape[0] // (self.nion * nbands * nkpts)
        self.nspins //= 4 if self._is_soc else 1

        # Reshape
        occs.resize((self.nspins, nkpts, nbands))
        kvecs.resize((self.nspins, nkpts, 3))
        kweights.resize((self.nspins, nkpts))
        eigenvalues.resize((self.nspins, nkpts, nbands))

        # Reshape the array
        if self._is_soc is False:
            proj_data = proj_data.reshape(
                (self.nspins, nkpts, nbands, self.nion, len(self.proj_names)))
            proj_xyz = None
        else:
            proj_data = proj_data.reshape(
                (self.nspins, nkpts, nbands, 4, self.nion, len(self.proj_names)))
            # Split the data into xyz projection and total
            proj_xyz = proj_data[:, :, :, 1:, :, :]
            proj_data = proj_data[:, :, :, 0, :, :]

        return self.nspins, occs, kvecs, kweights, eigenvalues, proj_data, proj_xyz, parsed_kpoints


    def _read_header_nion_proj_names(self, fobj):
        """Read the header, nion and proj_names from the PROCAR"""
        fobj.seek(0)
        self.header = fobj.readline()
        # Read the NK, NB and NIONS that are integers
        _nkpts, _nbands, self.nion = [int(token) for token in re.sub(r'[^0-9]', ' ', fobj.readline()).split()]
        self.proj_names = None  # projection names

        for line in fobj:
            if re.match(r'^ion.*tot', line):  # only the first "ion" line, in case of LORBIT >= 12
                self.proj_names = line.strip().split()[1:-1]
                break


    def read(self, fobjs_or_paths):
        """Read and amalgamate the data from a list of PROCARs"""
        def open_file(fobj_or_path):
            if isinstance(fobj_or_path, (str, Path)):
                return open(fobj_or_path, encoding='utf-8')  # closed later
            return fobj_or_path  # already a file-like object, just return it

        parsed_kpoints = None
        occs_list, kvecs_list, kweights_list = [], [], []
        eigenvalues_list, proj_data_list, proj_xyz_list = [], [], []
        for i, fobj_or_path in enumerate(fobjs_or_paths):
            # Note: If PROCAR parsing becomes a significant bottleneck for people (e.g. with several HSE06+SOC PROCARs),
            # this could be parallelized (somewhat) with multiprocessing. The actual file parsing in _read() is currently
            # serial so no easy wins there, but could at least parallelise over the list of PROCARs
            fobj = open_file(fobj_or_path)
            if self.header is None:  # first file; read header, nion, proj_names
                self._read_header_nion_proj_names(fobj)

            current_nspins = self.nspins  # check spin consistency between PROCARs
            nspins, occs, kvecs, kweights, eigenvalues, proj_data, proj_xyz, parsed_kpoints = self._read(
                fobj, parsed_kpoints=parsed_kpoints)
            if current_nspins is not None and current_nspins != nspins:
                raise ValueError(f'Mismatch in number of spins in PROCARs supplied: ({nspins} vs {current_nspins})!')

            if isinstance(fobj_or_path, (str, Path)):
                fobj.close()  # if file was opened in this loop, close it

            # Append to respective lists
            occs_list.append(occs)
            kvecs_list.append(kvecs)
            kweights_list.append(kweights)
            eigenvalues_list.append(eigenvalues)
            proj_data_list.append(proj_data)
            proj_xyz_list.append(proj_xyz)
            if len(fobjs_or_paths) > 1:  # print progress if reading multiple files
                print(f"Finished parsing PROCAR {i + 1}/{len(fobjs_or_paths)}")

        # Combine along the nkpts axis:
        # for occs, eigenvalues, proj_data and proj_xyz, nbands (axis = 2) could differ, so set missing values to zero:
        max_nbands = max(arr.shape[2] for arr in eigenvalues_list)
        for array_list in [occs_list, eigenvalues_list, proj_data_list, proj_xyz_list]:
            for i, arr in enumerate(array_list):
                if arr is not None and arr.shape[2] < max_nbands:
                    if len(arr.shape) == 3:  # occs_list, eigenvalues_list
                        array_list[i] = np.pad(arr, ((0, 0), (0, 0), (0, max_nbands - arr.shape[2])), mode='constant')
                    elif len(arr.shape) == 5:  # proj_xyz_list
                        array_list[i] = np.pad(arr, ((0, 0), (0, 0), (0, max_nbands - arr.shape[2]), (0, 0), (0, 0)),
                                                  mode='constant')
                    elif len(arr.shape) == 6:  # proj_xyz_list
                        array_list[i] = np.pad(arr, ((0, 0), (0, 0), (0, max_nbands - arr.shape[2]), (0, 0), (0, 0), (0, 0)),
                                                    mode='constant')
                    else:
                        raise ValueError('Unexpected array shape encountered!')

        self.nbands = max_nbands
        self.occs = np.concatenate(occs_list, axis=1)
        self.eigenvalues = np.concatenate(eigenvalues_list, axis=1)
        self.kvecs = np.concatenate(kvecs_list, axis=1)
        self.kweights = np.concatenate(kweights_list, axis=1)
        self.proj_data = np.concatenate(proj_data_list, axis=1)
        if all(arr is not None for arr in proj_xyz_list):
            self.proj_xyz = np.concatenate(proj_xyz_list, axis=1)

        self.nkpts = self.kvecs.shape[1]

    def get_projection(self, atom_idx: List[int], proj: Union[List[str], str], weight_by_k=False):
        """
        Get projection for specific atoms and specific projectors


        :param atom_idx: A list of index of the atoms to be selected
        :param proj: A list of the projector names to be selected
        :param weight_by_k: Apply k weighting or not.

        :returns: The projection summed over the selected atoms and the projectors
        """
        atom_mask = [iatom in atom_idx for iatom in range(self.nion)]
        assert any(atom_mask)
        if proj == 'all':
            out = self.proj_data[:, :, :, atom_mask, :].sum(axis=(-1, -2))
        else:
            if isinstance(proj, str):
                proj = [
                    proj,
                ]
            # replace any instance of "p" with "px,py,pz" and "d" with "dxy,dyz,dz2,dxz,dx2-y2"
            def _replace_p_d(single_proj):
                if single_proj == 'p':
                    return ['px', 'py', 'pz']
                if single_proj == 'd':
                    return ['dxy', 'dyz', 'dz2', 'dxz', 'x2-y2']  # dx2-y2 labelled differently in VASP
                    # PROCAR

                return [single_proj]

            proj = [_replace_p_d(single_proj) for single_proj in proj]
            proj = [item for sublist in proj for item in sublist]

            proj_idx = [proj_name in proj for proj_name in self.proj_names]
            assert any(proj_idx)
            out = self.proj_data[:, :, :, :, proj_idx]
            out = out[:, :, :, atom_idx, :].sum(axis=(-1, -2))

        if weight_by_k:
            for kidx in range(self.nkpts):
                out[:, kidx, :] *= self.kweights[kidx]
        return out

    def as_dict(self) -> dict:
        """Convert the object into a dictionary representation (so it can be saved to json)"""
        output = {'@module': self.__class__.__module__, '@class': self.__class__.__name__, '@version': __version__}
        for key in [
                '_is_soc', 'eigenvalues', 'kvecs', 'kweights', 'nbands', 'nkpts', 'nspins', 'nion', 'occs', 'proj_names',
                'proj_data', 'header', 'proj_xyz'
        ]:
            output[key] = getattr(self, key)
        return output


    @classmethod
    def from_dict(cls, d):
        """
        Reconstructs Procar object from a dict representation, without calling __init__().

        Args:
            d (dict): dict representation of Procar

        Returns:
            Procar object
        """
        def decode_dict(subdict):
            if isinstance(subdict, dict) and "@module" in subdict:
                return MontyDecoder().process_decoded(subdict)
            return subdict

        instance = cls.__new__(cls)  # create a new instance without calling __init__()
        d_decoded = {k: decode_dict(v) for k, v in d.items()}

        # set the instance variables directly from the dictionary
        for key, value in d_decoded.items():
            if key in ['@module', '@class', '@version']:
                continue
            setattr(instance, key, value)

        return instance<|MERGE_RESOLUTION|>--- conflicted
+++ resolved
@@ -51,28 +51,15 @@
         fobj.seek(0)
         _header = fobj.readline()
         # Read the NK, NB and NIONS that are integers
-<<<<<<< HEAD
         _total_nkpts, nbands, nion = [int(token) for token in re.sub(r'[^0-9]', ' ', fobj.readline()).split()]
         if nion != self.nion:
             raise ValueError(f'Mismatch in number of ions in PROCARs supplied: ({nion} vs {self.nion})!')
-=======
-        self.nkpts, self.nbands, self.nion = [int(token) for token in re.sub(r'[^0-9]', ' ', fobj.readline()).split()]
-        # Number of projects and their names
-        nproj = None
-        self.proj_names = None
-
-        for line in fobj:
-            if re.match(r'^ion.*tot', line):  # only the first "ion" line, in case of LORBIT >= 12
-                nproj = len(line.strip().split()) - 2
-                self.proj_names = line.strip().split()[1:-1]
-                break
->>>>>>> fb794937
 
         # Count the number of data lines, these lines do not have any alphabets
         proj_data, energies, kvecs, kweights, occs = [], [], [], [], []
         tot_count = 0  # count the instances of lines starting with "tot" -> (4 + 1) * nbands * nkpts for SOC calcs
         fobj.seek(0)
-<<<<<<< HEAD
+
         with fobj:
             line = fobj.readline()
             while line:
@@ -119,25 +106,6 @@
         kvecs = np.array(kvecs)
         kweights = np.array(kweights)
         eigenvalues = np.array(energies)
-=======
-        for line in fobj:
-            if not re.search(r'[a-zA-Z]', line) and line.strip() and len(line.strip().split()) - 2 == nproj:
-                # only parse data if nproj is expected length, in case of LORBIT >= 12
-                proj_data.append([float(token) for token in line.strip().split()[1:-1]])
-            elif line.startswith('band'):
-                tokens = line.strip().split()
-                energies.append(float(tokens[4]))
-                occs.append(float(tokens[-1]))
-            elif line.startswith(' k-point'):
-                line = re.sub(r'(\d)-', r'\1 -', line)
-                tokens = line.strip().split()
-                kvecs.append([float(val) for val in tokens[-6:-3]])
-                kweights.append(float(tokens[-1]))
-        self.occs = np.array(occs)
-        self.kvecs = np.array(kvecs)
-        self.kweights = np.array(kweights)
-        self.eigenvalues = np.array(energies)
->>>>>>> fb794937
 
         proj_data = np.array(proj_data, dtype=float)
 
