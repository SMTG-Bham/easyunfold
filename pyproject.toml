[build-system]
requires = ["flit_core >=3.2,<4"]
build-backend = "flit_core.buildapi"

[project]
name = "easyunfold"
authors = [{name = "Bonan Zhu", email = "zhubonan@outlook.com"}]
readme = "README.md"
license = {file = "LICENSE"}
classifiers = [
    "License :: OSI Approved :: MIT License",
    "Programming Language :: Python :: 3",
    ]
dynamic = ["version", "description"]
requires-python = ">=3.7"

dependencies = ["scipy~=1.0", "numpy~=1.0", "matplotlib~=3.0", "ase~=3.14", "spglib~=2.0", "click", "monty", "tqdm~=4.0",
                "tabulate~=0.8", "colormath~=3.0",
                "castepxbin~=0.3.0", "castepinput~=0.1"]

[project.urls]
"Homepage" = "https://github.com/SMTG-UCL/easyunfold"
"Documentation" = "https://smtg-ucl.github.io/easyunfold/"

[project.scripts]
easyunfold = "easyunfold.cli:easyunfold"

[project.optional-dependencies]
doc = [
    "sphinx-click>=4,<5", "sphinx-autodoc2>=0.4,<0.5", "sphinx-book-theme>=1,<2",
    "sphinx-copybutton>=0.3,<0.4", "myst-parser[linkify]", "sphinx>=6,<7"
]
test = ["pytest", "pytest-cov", "coverage"]
<<<<<<< HEAD
dos = ["sumo"]
=======
pre-commit = ["pre-commit", "pylint~=2.11"]
>>>>>>> e0c113b8
<|MERGE_RESOLUTION|>--- conflicted
+++ resolved
@@ -31,8 +31,5 @@
     "sphinx-copybutton>=0.3,<0.4", "myst-parser[linkify]", "sphinx>=6,<7"
 ]
 test = ["pytest", "pytest-cov", "coverage"]
-<<<<<<< HEAD
 dos = ["sumo"]
-=======
-pre-commit = ["pre-commit", "pylint~=2.11"]
->>>>>>> e0c113b8
+pre-commit = ["pre-commit", "pylint~=2.11"]