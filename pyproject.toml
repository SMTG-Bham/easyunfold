[build-system]
requires = ["flit_core >=3.2,<4"]
build-backend = "flit_core.buildapi"

[project]
name = "easyunfold"
authors = [{name = "Bonan Zhu", email = "zhubonan@outlook.com"}]
readme = "README.md"
license = {file = "LICENSE"}
classifiers = [
    "License :: OSI Approved :: MIT License",
    "Programming Language :: Python :: 3",
    ]
dynamic = ["version", "description"]
requires-python = ">=3.7"

dependencies = ["scipy~=1.0", "numpy~=1.0", "matplotlib~=3.0", "ase~=3.14", "spglib~=2.0", "click", "monty", "tqdm~=4.0",
                "tabulate~=0.8", "colormath~=3.0",
                "castepxbin~=0.3.0", "castepinput~=0.1"]

[project.urls]
"Homepage" = "https://github.com/SMTG-UCL/easyunfold"
"Documentation" = "https://smtg-ucl.github.io/easyunfold/"

[project.scripts]
easyunfold = "easyunfold.cli:easyunfold"

[project.optional-dependencies]
doc = [
    "sphinx-click>=4,<5", "sphinx-autodoc2>=0.4,<0.5", "sphinx-book-theme>=1,<2",
    "sphinx-copybutton>=0.3,<0.4", "myst-parser[linkify]", "sphinx>=6,<7"
]
<<<<<<< HEAD
test = ["pytest", "pytest-cov", "coverage"]
dos = ["sumo"]
pre-commit = ["pre-commit", "pylint~=2.11"]
=======
test = ["pytest", "pytest-cov", "coverage", "sumo"]
dos = ["sumo"]
pre-commit = ["pre-commit", "pylint~=2.11", "sumo"]
>>>>>>> fb794937
<|MERGE_RESOLUTION|>--- conflicted
+++ resolved
@@ -30,12 +30,6 @@
     "sphinx-click>=4,<5", "sphinx-autodoc2>=0.4,<0.5", "sphinx-book-theme>=1,<2",
     "sphinx-copybutton>=0.3,<0.4", "myst-parser[linkify]", "sphinx>=6,<7"
 ]
-<<<<<<< HEAD
-test = ["pytest", "pytest-cov", "coverage"]
-dos = ["sumo"]
-pre-commit = ["pre-commit", "pylint~=2.11"]
-=======
 test = ["pytest", "pytest-cov", "coverage", "sumo"]
 dos = ["sumo"]
-pre-commit = ["pre-commit", "pylint~=2.11", "sumo"]
->>>>>>> fb794937
+pre-commit = ["pre-commit", "pylint~=2.11", "sumo"]